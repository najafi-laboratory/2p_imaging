
# Update note

## 2024.04.10
- Separated from suit2p procecssing pipeline.

## 2024.04.30
- First release.

## 2024.06.18
- Rewritten based on recent analysis codes.

## 2024.07.02
- Added sinificance test.
- Added quantification error bar plots.
- Completed ROI plots.

## 2024.07.10
- Added significance reset function.

## 2024.08.22
- Separate short/long blocks.
- Added outcome discrimination.
- Separate punish trials for all plots.
- Added block decoding results.
- Added block transient decoding results.
- Changed punish trial colors.
- Added trial number handler.
- Added null trial outcome for visual interruption.
- Added whether add mask edges to channel projection images.

## 2024.08.24
- Separate reward and punish for joystick trajectories.
- Separate punish for joystick trajectories.
- Separate punish for punish alignment neural traces.
- Optimized layout.
- Improved figure titles.
- Added epoch comparison for joystick trajectories.

## 2024.08.27
- Push onset detection code fixed.
- Changed reward alignment position.
- Changed motor alignement frames.

## 2024.08.30
- Decoding bug fixed.
- Decoding plot colors changed.
- Added push onset fig.
- Added outcome percentage for decoding.
- Completed roi plot.

## 2024.09.01
- Added class method for plotting one series of figs.
- Rewritten plotting codes.
<<<<<<< HEAD
- Finished visualization for VIPG8 and L7G8.
=======
- Finished visualization for VIPG8 and L7G8.

## 2024.09.09
- Added trial type and block epoch labeling in when reading neural_trials.
- Added trial type and block epoch in all alignment.

## 2024.09.17
- Separated two sets of significant response events.
- Extended session report example traces range.
- Removed decoding results from all neurons.
- Changed reward and retract2 color same as reward.
- Changed report naming based on significance.
- Added short and long block pooling alignment.
>>>>>>> fb6c48a8
<|MERGE_RESOLUTION|>--- conflicted
+++ resolved
@@ -1,71 +1,68 @@
-
-# Update note
-
-## 2024.04.10
-- Separated from suit2p procecssing pipeline.
-
-## 2024.04.30
-- First release.
-
-## 2024.06.18
-- Rewritten based on recent analysis codes.
-
-## 2024.07.02
-- Added sinificance test.
-- Added quantification error bar plots.
-- Completed ROI plots.
-
-## 2024.07.10
-- Added significance reset function.
-
-## 2024.08.22
-- Separate short/long blocks.
-- Added outcome discrimination.
-- Separate punish trials for all plots.
-- Added block decoding results.
-- Added block transient decoding results.
-- Changed punish trial colors.
-- Added trial number handler.
-- Added null trial outcome for visual interruption.
-- Added whether add mask edges to channel projection images.
-
-## 2024.08.24
-- Separate reward and punish for joystick trajectories.
-- Separate punish for joystick trajectories.
-- Separate punish for punish alignment neural traces.
-- Optimized layout.
-- Improved figure titles.
-- Added epoch comparison for joystick trajectories.
-
-## 2024.08.27
-- Push onset detection code fixed.
-- Changed reward alignment position.
-- Changed motor alignement frames.
-
-## 2024.08.30
-- Decoding bug fixed.
-- Decoding plot colors changed.
-- Added push onset fig.
-- Added outcome percentage for decoding.
-- Completed roi plot.
-
-## 2024.09.01
-- Added class method for plotting one series of figs.
-- Rewritten plotting codes.
-<<<<<<< HEAD
-- Finished visualization for VIPG8 and L7G8.
-=======
-- Finished visualization for VIPG8 and L7G8.
-
-## 2024.09.09
-- Added trial type and block epoch labeling in when reading neural_trials.
-- Added trial type and block epoch in all alignment.
-
-## 2024.09.17
-- Separated two sets of significant response events.
-- Extended session report example traces range.
-- Removed decoding results from all neurons.
-- Changed reward and retract2 color same as reward.
-- Changed report naming based on significance.
-- Added short and long block pooling alignment.
->>>>>>> fb6c48a8
+
+# Update note
+
+## 2024.04.10
+- Separated from suit2p procecssing pipeline.
+
+## 2024.04.30
+- First release.
+
+## 2024.06.18
+- Rewritten based on recent analysis codes.
+
+## 2024.07.02
+- Added sinificance test.
+- Added quantification error bar plots.
+- Completed ROI plots.
+
+## 2024.07.10
+- Added significance reset function.
+
+## 2024.08.22
+- Separate short/long blocks.
+- Added outcome discrimination.
+- Separate punish trials for all plots.
+- Added block decoding results.
+- Added block transient decoding results.
+- Changed punish trial colors.
+- Added trial number handler.
+- Added null trial outcome for visual interruption.
+- Added whether add mask edges to channel projection images.
+
+## 2024.08.24
+- Separate reward and punish for joystick trajectories.
+- Separate punish for joystick trajectories.
+- Separate punish for punish alignment neural traces.
+- Optimized layout.
+- Improved figure titles.
+- Added epoch comparison for joystick trajectories.
+
+## 2024.08.27
+- Push onset detection code fixed.
+- Changed reward alignment position.
+- Changed motor alignement frames.
+
+## 2024.08.30
+- Decoding bug fixed.
+- Decoding plot colors changed.
+- Added push onset fig.
+- Added outcome percentage for decoding.
+- Completed roi plot.
+
+## 2024.09.01
+- Added class method for plotting one series of figs.
+- Rewritten plotting codes.
+- Finished visualization for VIPG8 and L7G8.
+- Finished visualization for VIPG8 and L7G8.
+
+## 2024.09.09
+- Added trial type and block epoch labeling in when reading neural_trials.
+- Added trial type and block epoch in all alignment.
+
+## 2024.09.17
+- Separated two sets of significant response events.
+- Extended session report example traces range.
+- Removed decoding results from all neurons.
+- Changed reward and retract2 color same as reward.
+- Changed report naming based on significance.
+- Added short and long block pooling alignment.