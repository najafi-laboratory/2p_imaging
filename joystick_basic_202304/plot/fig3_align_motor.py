import numpy as np

from modules.Alignment import get_motor_response
from modules.Alignment import get_lick_response
<<<<<<< HEAD
from plot.utils import get_block_epoch
from plot.utils import get_trial_type
=======
>>>>>>> fb6c48a8
from plot.utils import get_mean_sem
from plot.utils import get_roi_label_color
from plot.utils import adjust_layout_neu
from plot.utils import utils


class plotter_utils(utils):
    
    def __init__(self, neural_trials, labels, significance, cate_delay):
        super().__init__(labels)
        self.l_frames = 30
        self.r_frames = 50
        [self.neu_seq_push1, self.neu_time_push1,
<<<<<<< HEAD
         self.outcome_push1, self.delay_push1] = get_motor_response(
            neural_trials, 'trial_push1', self.l_frames, self.r_frames)
        [self.neu_seq_retract1, self.neu_time_retract1,
         self.outcome_retract1, self.delay_retract1] = get_motor_response(
            neural_trials, 'trial_retract1', self.l_frames, self.r_frames)
        [self.neu_seq_push2, self.neu_time_push2,
         self.outcome_push2, self.delay_push2] = get_motor_response(
            neural_trials, 'trial_push2', self.l_frames, self.r_frames)
        [self.neu_seq_wait2, self.neu_time_wait2,
         self.outcome_wait2, self.delay_wait2] = get_motor_response(
            neural_trials, 'trial_wait2', self.l_frames, self.r_frames)
        [self.neu_seq_retract2, self.neu_time_retract2,
         self.outcome_retract2, self.delay_retract2] = get_motor_response(
=======
         self.outcome_push1, self.delay_push1, self.epoch_push1] = get_motor_response(
            neural_trials, 'trial_push1', self.l_frames, self.r_frames)
        [self.neu_seq_retract1, self.neu_time_retract1,
         self.outcome_retract1, self.delay_retract1, self.epoch_retract1] = get_motor_response(
            neural_trials, 'trial_retract1', self.l_frames, self.r_frames)
        [self.neu_seq_push2, self.neu_time_push2,
         self.outcome_push2, self.delay_push2, self.epoch_push2] = get_motor_response(
            neural_trials, 'trial_push2', self.l_frames, self.r_frames)
        [self.neu_seq_wait2, self.neu_time_wait2,
         self.outcome_wait2, self.delay_wait2, self.epoch_wait2] = get_motor_response(
            neural_trials, 'trial_wait2', self.l_frames, self.r_frames)
        [self.neu_seq_retract2, self.neu_time_retract2,
         self.outcome_retract2, self.delay_retract2, self.epoch_retract2] = get_motor_response(
>>>>>>> fb6c48a8
            neural_trials, 'trial_retract2', self.l_frames, self.r_frames)
        [self.neu_seq_lick, self.neu_time_lick, self.lick_label] = get_lick_response(
            neural_trials, self.l_frames, self.r_frames)
        self.significance = significance
        self.cate_delay = cate_delay
        
    def plot_lick(self, ax, s, cate=None, roi_id=None):
        if not np.isnan(np.sum(self.neu_seq_lick)):
            if cate != None:
                neu_cate = self.neu_seq_lick[:,(self.labels==cate)*s,:]
                _, color1, color2, _ = get_roi_label_color([cate], 0)
            if roi_id != None:
                neu_cate = np.expand_dims(self.neu_seq_lick[:,roi_id,:], axis=1)
                _, color1, color2, _ = get_roi_label_color(self.labels, roi_id)
            mean_spont, sem_spont = get_mean_sem(neu_cate[self.lick_label==0,:,:])
            mean_consume, sem_consume = get_mean_sem(neu_cate[self.lick_label==1,:,:])
<<<<<<< HEAD
            self.plot_mean_sem(ax, self.neu_time_lick, mean_spont, sem_spont, color1, 'spont')
            self.plot_mean_sem(ax, self.neu_time_lick, mean_consume, sem_consume, color2, 'consume')
=======
            #self.plot_mean_sem(ax, self.neu_time_lick, mean_spont, sem_spont, color1, 'spont')
            self.plot_mean_sem(ax, self.neu_time_lick, mean_consume, sem_consume, self.colors[0], 'consume')
>>>>>>> fb6c48a8
            upper = np.max([mean_spont, mean_consume]) + np.max([sem_spont, sem_consume])
            lower = np.min([mean_spont, mean_consume]) - np.max([sem_spont, sem_consume])
            ax.axvline(0, color='grey', lw=1, label='licking', linestyle='--')
            adjust_layout_neu(ax)
            ax.set_ylim([lower, upper])
            ax.set_xlabel('time since licking (ms)')
    
    def plot_moto_outcome(
            self, ax,
            neu_seq, neu_time, outcome,
<<<<<<< HEAD
            delay, block, s,
=======
            trial_type, shortlong, s,
>>>>>>> fb6c48a8
            cate=None, roi_id=None):
        if not np.isnan(np.sum(neu_seq)):
            if cate != None:
                neu_cate = neu_seq[:,(self.labels==cate)*s,:]
            if roi_id != None:
                neu_cate = np.expand_dims(neu_seq[:,roi_id,:], axis=1)
<<<<<<< HEAD
            idx = get_trial_type(self.cate_delay, delay, block)
            mean = []
            sem = []
            for i in range(4):
                trial_idx = idx*(outcome==i)
=======
            mean = []
            sem = []
            for i in range(4):
                trial_idx = np.isin(trial_type, shortlong)*(outcome==i)
>>>>>>> fb6c48a8
                if len(trial_idx) >= self.min_num_trial:
                    m, s = get_mean_sem(neu_cate[trial_idx,:,:])
                    self.plot_mean_sem(ax, neu_time, m, s, self.colors[i], self.states[i])
                    mean.append(m)
                    sem.append(s)
            upper = np.nanmax(mean) + np.nanmax(sem)
            lower = np.nanmin(mean) - np.nanmax(sem)
            ax.axvline(0, color='grey', lw=1, linestyle='--')
            adjust_layout_neu(ax)
            ax.set_ylim([lower, upper])
    
    def plot_moto(
            self, ax,
            neu_seq, neu_time,
<<<<<<< HEAD
            delay, block, s,
=======
            trial_type, shortlong, s,
>>>>>>> fb6c48a8
            cate=None, roi_id=None):
        if not np.isnan(np.sum(neu_seq)):
            if cate != None:
                neu_cate = neu_seq[:,(self.labels==cate)*s,:]
<<<<<<< HEAD
                _, _, color, _ = get_roi_label_color([cate], 0)
            if roi_id != None:
                neu_cate = np.expand_dims(neu_seq[:,roi_id,:], axis=1)
                _, _, color, _ = get_roi_label_color(self.labels, roi_id)
            idx = get_trial_type(self.cate_delay, delay, block)
            neu_mean, neu_sem = get_mean_sem(neu_cate[idx,:,:])
            self.plot_mean_sem(ax, neu_time, neu_mean, neu_sem, color, 'all')
            upper = np.max(neu_mean) + np.max(neu_sem)
            lower = np.min(neu_mean) - np.max(neu_sem)
            ax.axvline(0, color='grey', lw=1, linestyle='--')
            adjust_layout_neu(ax)
            ax.set_ylim([lower, upper])
=======
            if roi_id != None:
                neu_cate = np.expand_dims(neu_seq[:,roi_id,:], axis=1)
            if np.size(neu_cate) > 0:
                idx = np.isin(trial_type, shortlong)
                neu_mean, neu_sem = get_mean_sem(neu_cate[idx,:,:])
                self.plot_mean_sem(ax, neu_time, neu_mean, neu_sem, self.colors[0], 'all')
                upper = np.max(neu_mean) + np.max(neu_sem)
                lower = np.min(neu_mean) - np.max(neu_sem)
                ax.axvline(0, color='grey', lw=1, linestyle='--')
                adjust_layout_neu(ax)
                ax.set_ylim([lower, upper])
>>>>>>> fb6c48a8
    
    def plot_motor_epoch(
            self, ax,
            neu_seq, neu_time, outcome,
<<<<<<< HEAD
            delay, block, s,
=======
            trial_type, shortlong, epoch, s,
>>>>>>> fb6c48a8
            cate=None, roi_id=None):
        if cate != None:
            neu_cate = neu_seq[:,(self.labels==cate)*s,:]
            _, color1, color2, _ = get_roi_label_color([cate], 0)
        if roi_id != None:
            neu_cate = np.expand_dims(neu_seq[:,roi_id,:], axis=1)
            _, color1, color2, _ = get_roi_label_color(self.labels, roi_id)
<<<<<<< HEAD
        idx = get_trial_type(self.cate_delay, delay, block)
        trial_idx, block_tran = get_block_epoch(idx)
        i_ep1 = (block_tran==1) * trial_idx * idx * (outcome==0)
        i_ep2 = (block_tran==0) * trial_idx * idx * (outcome==0)
=======
        i_ep1 = np.isin(trial_type, shortlong)*(epoch==0)*(outcome==0)
        i_ep2 = np.isin(trial_type, shortlong)*(epoch==1)*(outcome==0)
>>>>>>> fb6c48a8
        m_ep1, s_ep1 = get_mean_sem(neu_cate[i_ep1,:,:])
        m_ep2, s_ep2 = get_mean_sem(neu_cate[i_ep2,:,:])
        if not np.isnan(np.sum(m_ep1)) and not np.isnan(np.sum(m_ep2)):
            self.plot_mean_sem(ax, neu_time, m_ep1, s_ep1, color1, 'ep1')
            self.plot_mean_sem(ax, neu_time, m_ep2, s_ep2, color2, 'ep2')
            upper = np.nanmax([m_ep1, m_ep2]) + np.nanmax([s_ep1, s_ep2])
            lower = np.nanmin([m_ep1, m_ep2]) - np.nanmax([s_ep1, s_ep2])
            ax.axvline(0, color='grey', lw=1, linestyle='--')
            adjust_layout_neu(ax)
            ax.set_ylim([lower, upper])
    
    def plot_push_onset(
            self, ax,
            s, cate=None, roi_id=None):
        if cate != None:
            neu_push1 = self.neu_seq_push1[:,(self.labels==cate)*s,:]
            neu_push2 = self.neu_seq_push2[:,(self.labels==cate)*s,:]
            _, color1, _, _ = get_roi_label_color([cate], 0)
        if roi_id != None:
            neu_push1 = np.expand_dims(self.neu_seq_push1[:,roi_id,:], axis=1)
            neu_push2 = np.expand_dims(self.neu_seq_push2[:,roi_id,:], axis=1)
            _, color1, _, _ = get_roi_label_color(self.labels, roi_id)
        if not np.isnan(np.sum(neu_push1)) and not np.isnan(np.sum(neu_push2)):
            m_push1_all,    s_push1_all    = get_mean_sem(neu_push1[self.outcome_push1!=1,:,:])
            m_push2_reward, s_push2_reward = get_mean_sem(neu_push2[self.outcome_push2==0,:,:])
            m_push2_punish, s_push2_punish = get_mean_sem(neu_push2[self.outcome_push2==3,:,:])
            ax.axvline(0, color='grey', lw=1, label='PushOnset', linestyle='--')
            self.plot_mean_sem(
                ax, self.neu_time_push1, m_push1_all, s_push1_all,
                color1, 'push1 all')
            self.plot_mean_sem(
                ax, self.neu_time_push2, m_push2_reward, s_push2_reward,
                self.colors[0], 'push2 reward')
            self.plot_mean_sem(
                ax, self.neu_time_push2, m_push2_punish, s_push2_punish,
                self.colors[3], 'push2 early')
            upper = np.nanmax([m_push1_all, m_push2_reward, m_push2_punish]) +\
                    np.nanmax([s_push1_all, s_push2_reward, s_push2_punish])
            lower = np.nanmin([m_push1_all, m_push2_reward, m_push2_punish]) -\
                    np.nanmax([s_push1_all, s_push2_reward, s_push2_punish])
            adjust_layout_neu(ax)
            ax.set_ylim([lower, upper])
        
    # roi response to PushOnset1 (short).
    def roi_short_push1(self, ax, roi_id):
        self.plot_moto_outcome(
            ax, self.neu_seq_push1, self.neu_time_push1, self.outcome_push1,
<<<<<<< HEAD
            self.delay_push1, 0, None, roi_id=roi_id)
=======
            self.delay_push1, [0], None, roi_id=roi_id)
>>>>>>> fb6c48a8
        ax.set_xlabel('time since PushOnset1 (ms)')
        ax.set_title('response to PushOnset1 (short)')
    
    # roi response to Retract1 end (short).
    def roi_short_retract1(self, ax, roi_id):
        self.plot_moto_outcome(
            ax, self.neu_seq_retract1, self.neu_time_retract1, self.outcome_retract1,
<<<<<<< HEAD
            self.delay_retract1, 0, None, roi_id=roi_id)
=======
            self.delay_retract1, [0], None, roi_id=roi_id)
>>>>>>> fb6c48a8
        ax.set_xlabel('time since Retract1 end (ms)')
        ax.set_title('response to Retract1 end (short)')
    
    # roi response to WaitForPush2 start (short).
    def roi_short_wait2(self, ax, roi_id):
        self.plot_moto_outcome(
            ax, self.neu_seq_wait2, self.neu_time_wait2, self.outcome_wait2,
<<<<<<< HEAD
            self.delay_wait2, 0, None, roi_id=roi_id)
=======
            self.delay_wait2, [0], None, roi_id=roi_id)
>>>>>>> fb6c48a8
        ax.set_xlabel('time since WaitForPush2 start (ms)')
        ax.set_title('response to WaitForPush2 start (short)')
      
    # roi response to PushOnset2 (short).
    def roi_short_push2(self, ax, roi_id):
        self.plot_moto_outcome(
            ax, self.neu_seq_push2, self.neu_time_push2, self.outcome_push2,
<<<<<<< HEAD
            self.delay_push2, 0, None, roi_id=roi_id)
=======
            self.delay_push2, [0], None, roi_id=roi_id)
>>>>>>> fb6c48a8
        ax.set_xlabel('time since PushOnset2 (ms)')
        ax.set_title('response to PushOnset2 (short)')
    
    # roi response to Retract2 (short).
    def roi_short_retract2(self, ax, roi_id):
        self.plot_moto(
            ax, self.neu_seq_retract2, self.neu_time_retract2,
<<<<<<< HEAD
            self.delay_retract2, 0, None, roi_id=roi_id)
=======
            self.delay_retract2, [0], None, roi_id=roi_id)
>>>>>>> fb6c48a8
        ax.set_xlabel('time since Retract2 (ms)')
        ax.set_title('response to Retract2 (short)')
    
    # roi response to PushOnset1 (long).
    def roi_long_push1(self, ax, roi_id):
        self.plot_moto_outcome(
            ax, self.neu_seq_push1, self.neu_time_push1, self.outcome_push1,
<<<<<<< HEAD
            self.delay_push1, 0, None, roi_id=roi_id)
=======
            self.delay_push1, [0], None, roi_id=roi_id)
>>>>>>> fb6c48a8
        ax.set_xlabel('time since PushOnset1 (ms)')
        ax.set_title('response to PushOnset1 (long)')
    
    # roi response to Retract1 end (long).
    def roi_long_retract1(self, ax, roi_id):
        self.plot_moto_outcome(
            ax, self.neu_seq_retract1, self.neu_time_retract1, self.outcome_retract1,
<<<<<<< HEAD
            self.delay_retract1, 0, None, roi_id=roi_id)
=======
            self.delay_retract1, [0], None, roi_id=roi_id)
>>>>>>> fb6c48a8
        ax.set_xlabel('time since Retract1 end (ms)')
        ax.set_title('response to Retract1 end (long)')
    
    # roi response to WaitForPush2 start (long).
    def roi_long_wait2(self, ax, roi_id):
        self.plot_moto_outcome(
            ax, self.neu_seq_wait2, self.neu_time_wait2, self.outcome_wait2,
<<<<<<< HEAD
            self.delay_wait2, 0, None, roi_id=roi_id)
=======
            self.delay_wait2, [0], None, roi_id=roi_id)
>>>>>>> fb6c48a8
        ax.set_xlabel('time since WaitForPush2 start (ms)')
        ax.set_title('response to WaitForPush2 start (long)')
      
    # roi response to PushOnset2 (long).
    def roi_long_push2(self, ax, roi_id):
        self.plot_moto_outcome(
            ax, self.neu_seq_push2, self.neu_time_push2, self.outcome_push2,
<<<<<<< HEAD
            self.delay_push2, 0, None, roi_id=roi_id)
=======
            self.delay_push2, [0], None, roi_id=roi_id)
>>>>>>> fb6c48a8
        ax.set_xlabel('time since PushOnset2 (ms)')
        ax.set_title('response to PushOnset2 (long)')
    
    # roi response to Retract2 (long).
    def roi_long_retract2(self, ax, roi_id):
        self.plot_moto(
            ax, self.neu_seq_retract2, self.neu_time_retract2,
<<<<<<< HEAD
            self.delay_retract2, 0, None, roi_id=roi_id)
=======
            self.delay_retract2, [0], None, roi_id=roi_id)
>>>>>>> fb6c48a8
        ax.set_xlabel('time since Retract2 (ms)')
        ax.set_title('response to Retract2 (long)')
    
    # roi response to push osnet.
    def roi_onset(self, ax, roi_id):
        self.plot_push_onset(ax, None, roi_id=roi_id)
        ax.set_xlabel('time since push onset (ms)')
        ax.set_title('response to all push onset')
    
    # roi response to licking.
    def roi_lick(self, ax, roi_id):
        self.plot_lick(ax, None, roi_id=roi_id)
        ax.set_xlabel('time since lick (ms)')
        ax.set_title('response to lick')
    
    # roi response to PushOnset1 with epoch (short).
    def roi_short_epoch_push1(self, ax, roi_id):
        self.plot_motor_epoch(
            ax,
            self.neu_seq_push1, self.neu_time_push1, self.outcome_push1,
<<<<<<< HEAD
            self.delay_push1, 0,
=======
            self.delay_push1, [0], self.epoch_push1,
>>>>>>> fb6c48a8
            None, roi_id=roi_id)
        ax.set_xlabel('time since PushOnset1 (ms)')
        ax.set_title('response to PushOnset1 (reward)')
    
    # roi response to Retract1 end with epoch (short).
    def roi_short_epoch_retract1(self, ax, roi_id):
        self.plot_motor_epoch(
            ax,
            self.neu_seq_retract1, self.neu_time_retract1, self.outcome_retract1,
<<<<<<< HEAD
            self.delay_retract1, 0,
=======
            self.delay_retract1, [0], self.epoch_retract1,
>>>>>>> fb6c48a8
            None, roi_id=roi_id)
        ax.set_xlabel('time since Retract1 end (ms)')
        ax.set_title('response to Retract1 end (reward)')
    
    # roi response to WaitForPush2 start with epoch (short).
    def roi_short_epoch_wait2(self, ax, roi_id):
        self.plot_motor_epoch(
            ax,
            self.neu_seq_wait2, self.neu_time_wait2, self.outcome_wait2,
<<<<<<< HEAD
            self.delay_wait2, 0,
=======
            self.delay_wait2, [0], self.epoch_wait2,
>>>>>>> fb6c48a8
            None, roi_id=roi_id)
        ax.set_xlabel('time since WaitForPush2 start (ms)')
        ax.set_title('response to WaitForPush2 start (reward)')
    
    # roi response to PushOnset2 with epoch (short).
    def roi_short_epoch_push2(self, ax, roi_id):
        self.plot_motor_epoch(
            ax,
            self.neu_seq_push2, self.neu_time_push2, self.outcome_push2,
<<<<<<< HEAD
            self.delay_push2, 0,
=======
            self.delay_push2, [0], self.epoch_push2,
>>>>>>> fb6c48a8
            None, roi_id=roi_id)
        ax.set_xlabel('time since PushOnset2 (ms)')
        ax.set_title('response to PushOnset2 (reward)')
    
    # roi response to Retract2 with epoch (short).
    def roi_short_epoch_retract2(self, ax, roi_id):
        self.plot_motor_epoch(
            ax,
            self.neu_seq_retract2, self.neu_time_retract2, self.outcome_retract2,
<<<<<<< HEAD
            self.delay_retract2, 0,
=======
            self.delay_retract2, [0], self.epoch_retract2,
>>>>>>> fb6c48a8
            None, roi_id=roi_id)
        ax.set_xlabel('time since Retract2 (ms)')
        ax.set_title('response to Retract2 (reward)')
    
    # roi response to PushOnset1 with epoch (long).
    def roi_long_epoch_push1(self, ax, roi_id):
        self.plot_motor_epoch(
            ax,
            self.neu_seq_push1, self.neu_time_push1, self.outcome_push1,
<<<<<<< HEAD
            self.delay_push1, 1,
=======
            self.delay_push1, [1], self.epoch_push1,
>>>>>>> fb6c48a8
            None, roi_id=roi_id)
        ax.set_xlabel('time since PushOnset1 (ms)')
        ax.set_title('response to PushOnset1 (reward)')
    
    # roi response to Retract1 end with epoch (long).
    def roi_long_epoch_retract1(self, ax, roi_id):
        self.plot_motor_epoch(
            ax,
            self.neu_seq_retract1, self.neu_time_retract1, self.outcome_retract1,
<<<<<<< HEAD
            self.delay_retract1, 1,
=======
            self.delay_retract1, [1], self.epoch_retract1,
>>>>>>> fb6c48a8
            None, roi_id=roi_id)
        ax.set_xlabel('time since Retract1 end (ms)')
        ax.set_title('response to Retract1 end (reward)')
    
    # roi response to WaitForPush2 start with epoch (long).
    def roi_long_epoch_wait2(self, ax, roi_id):
        self.plot_motor_epoch(
            ax,
            self.neu_seq_wait2, self.neu_time_wait2, self.outcome_wait2,
<<<<<<< HEAD
            self.delay_wait2, 1,
=======
            self.delay_wait2, [1], self.epoch_wait2,
>>>>>>> fb6c48a8
            None, roi_id=roi_id)
        ax.set_xlabel('time since WaitForPush2 start (ms)')
        ax.set_title('response to WaitForPush2 start (reward)')
    
    # roi response to PushOnset2 with epoch (long).
    def roi_long_epoch_push2(self, ax, roi_id):
        self.plot_motor_epoch(
            ax,
            self.neu_seq_push2, self.neu_time_push2, self.outcome_push2,
<<<<<<< HEAD
            self.delay_push2, 1,
=======
            self.delay_push2, [1], self.epoch_push2,
>>>>>>> fb6c48a8
            None, roi_id=roi_id)
        ax.set_xlabel('time since PushOnset2 (ms)')
        ax.set_title('response to PushOnset2 (reward)')
    
    # roi response to Retract2 with epoch (long).
    def roi_long_epoch_retract2(self, ax, roi_id):
        self.plot_motor_epoch(
            ax,
            self.neu_seq_retract2, self.neu_time_retract2, self.outcome_retract2,
<<<<<<< HEAD
            self.delay_retract2, 1,
=======
            self.delay_retract2, [1], self.epoch_retract2,
>>>>>>> fb6c48a8
            None, roi_id=roi_id)
        ax.set_xlabel('time since Retract2 (ms)')
        ax.set_title('response to Retract2 (reward)')
    
    def all_roi_motor_align(self, axs, roi_id):
        self.roi_short_push1(axs[0][0], roi_id)
        self.roi_short_retract1(axs[0][1], roi_id)
        self.roi_short_wait2(axs[0][2], roi_id)
        self.roi_short_push2(axs[0][3], roi_id)
        self.roi_short_retract2(axs[0][4], roi_id)
        self.roi_long_push1(axs[1][0], roi_id)
        self.roi_long_retract1(axs[1][1], roi_id)
        self.roi_long_wait2(axs[1][2], roi_id)
        self.roi_long_push2(axs[1][3], roi_id)
        self.roi_long_retract2(axs[1][4], roi_id)
        self.roi_onset(axs[2], roi_id)
        self.roi_lick(axs[3], roi_id)
    
    def all_roi_epoch_motor_align(self, axs, roi_id):
        self.roi_short_epoch_push1(axs[0][0], roi_id)
        self.roi_short_epoch_retract1(axs[0][1], roi_id)
        self.roi_short_epoch_wait2(axs[0][2], roi_id)
        self.roi_short_epoch_push2(axs[0][3], roi_id)
        self.roi_short_epoch_retract2(axs[0][4], roi_id)
        self.roi_long_epoch_push1(axs[1][0], roi_id)
        self.roi_long_epoch_retract1(axs[1][1], roi_id)
        self.roi_long_epoch_wait2(axs[1][2], roi_id)
        self.roi_long_epoch_push2(axs[1][3], roi_id)
        self.roi_long_epoch_retract2(axs[1][4], roi_id)
        
        
class plotter_VIPTD_G8_motor(plotter_utils):
    def __init__(self, neural_trials, labels, significance, cate_delay):
        super().__init__(neural_trials, labels, significance, cate_delay)
<<<<<<< HEAD
    
    def plot_exc_inh(self, ax, neu_seq, neu_time, delay, block, s):
        if not np.isnan(np.sum(neu_seq)):
            _, _, color_exc, _ = get_roi_label_color([-1], 0)
            _, _, color_inh, _ = get_roi_label_color([1], 0)
            idx = get_trial_type(self.cate_delay, delay, block)
            neu_cate = neu_seq[idx,:,:].copy()
            mean_exc, sem_exc = get_mean_sem(neu_cate[:,(self.labels==-1)*s,:])
            mean_inh, sem_inh = get_mean_sem(neu_cate[:,(self.labels==1)*s,:])
            self.plot_mean_sem(ax, neu_time, mean_exc, sem_exc, color_exc, 'exc')
            self.plot_mean_sem(ax, neu_time, mean_inh, sem_inh, color_inh, 'inh')
            upper = np.nanmax([mean_exc, mean_inh]) + np.nanmax([sem_exc, sem_inh])
            lower = np.nanmin([mean_exc, mean_inh]) - np.nanmax([sem_exc, sem_inh])
            adjust_layout_neu(ax)
            ax.axvline(0, color='grey', lw=1, linestyle='--')
            ax.set_ylim([lower, upper])
    
    def all_short_motor_align_exc(self, axs):
        self.short_push1_exc(axs[0])
        self.short_retract1_exc(axs[1])
        self.short_wait2_exc(axs[2])
        self.short_push2_exc(axs[3])
        self.short_retract2_exc(axs[4])
    
    def all_short_motor_align_inh(self, axs):
        self.short_push1_inh(axs[0])
        self.short_retract1_inh(axs[1])
        self.short_wait2_inh(axs[2])
        self.short_push2_inh(axs[3])
        self.short_retract2_inh(axs[4])
        
    def all_short_motor_align_heatmap_neuron(self, axs):
        self.short_push1_heatmap_neuron(axs[0])
        self.short_retract1_heatmap_neuron(axs[1])
        self.short_wait2_heatmap_neuron(axs[2])
        self.short_push2_heatmap_neuron(axs[3])
        self.short_retract2_heatmap_neuron(axs[4])
    
    def all_long_motor_align_exc(self, axs):
        self.long_push1_exc(axs[0])
        self.long_retract1_exc(axs[1])
        self.long_wait2_exc(axs[2])
        self.long_push2_exc(axs[3])
        self.long_retract2_exc(axs[4])
    
    def all_long_motor_align_inh(self, axs):
        self.long_push1_inh(axs[0])
        self.long_retract1_inh(axs[1])
        self.long_wait2_inh(axs[2])
        self.long_push2_inh(axs[3])
        self.long_retract2_inh(axs[4])
        
    def all_long_motor_align_heatmap_neuron(self, axs):
        self.long_push1_heatmap_neuron(axs[0])
        self.long_retract1_heatmap_neuron(axs[1])
        self.long_wait2_heatmap_neuron(axs[2])
        self.long_push2_heatmap_neuron(axs[3])
        self.long_retract2_heatmap_neuron(axs[4])
    
    def all_short_epoch_motor_align_exc(self, axs):
        self.short_epoch_push1_exc(axs[0])
        self.short_epoch_retract1_exc(axs[1])
        self.short_epoch_wait2_exc(axs[2])
        self.short_epoch_push2_exc(axs[3])
        self.short_epoch_retract2_exc(axs[4])
    
    def all_short_epoch_motor_align_inh(self, axs):
        self.short_epoch_push1_inh(axs[0])
        self.short_epoch_retract1_inh(axs[1])
        self.short_epoch_wait2_inh(axs[2])
        self.short_epoch_push2_inh(axs[3])
        self.short_epoch_retract2_inh(axs[4])
    
    def all_long_epoch_motor_align_exc(self, axs):
        self.long_epoch_push1_exc(axs[0])
        self.long_epoch_retract1_exc(axs[1])
        self.long_epoch_wait2_exc(axs[2])
        self.long_epoch_push2_exc(axs[3])
        self.long_epoch_retract2_exc(axs[4])
    
    def all_long_epoch_motor_align_inh(self, axs):
        self.long_epoch_push1_inh(axs[0])
        self.long_epoch_retract1_inh(axs[1])
        self.long_epoch_wait2_inh(axs[2])
        self.long_epoch_push2_inh(axs[3])
        self.long_epoch_retract2_inh(axs[4])
    
    # excitory response to PushOnset1 (short).
    def short_push1_exc(self, ax):
        self.plot_moto_outcome(
            ax, self.neu_seq_push1, self.neu_time_push1, self.outcome_push1,
            self.delay_push1, 0, self.significance['r_push'], cate=-1)
        ax.set_xlabel('time since PushOnset1 (ms)')
        ax.set_title('excitory response to PushOnset1')
    
    # inhibitory response to PushOnset1 (short).
    def short_push1_inh(self, ax):
        self.plot_moto_outcome(
            ax, self.neu_seq_push1, self.neu_time_push1, self.outcome_push1,
            self.delay_push1, 0, self.significance['r_push'], cate=1)
        ax.set_xlabel('time since PushOnset1 (ms)')
        ax.set_title('inhibitory response to PushOnset1')
    
    # response to PushOnset1ing heatmap average across trials (short).
    def short_push1_heatmap_neuron(self, ax):
        idx = get_trial_type(self.cate_delay, self.delay_push1, 0)
        self.plot_heatmap_neuron(
            ax, self.neu_seq_push1[idx,:,:], self.neu_time_push1, self.significance['r_push'])
        ax.set_xlabel('time since PushOnset1 (ms)')
        ax.set_title('response to PushOnset1')
    
    # excitory response to Retract1 end (short).
    def short_retract1_exc(self, ax):
        self.plot_moto_outcome(
            ax, self.neu_seq_retract1, self.neu_time_retract1, self.outcome_retract1,
            self.delay_retract1, 0, self.significance['r_retract'], cate=-1)
        ax.set_xlabel('time since Retract1 end (ms)')
        ax.set_title('excitory response to Retract1 end')
    
    # inhibitory response to PushOnset1 (short).
    def short_retract1_inh(self, ax):
        self.plot_moto_outcome(
            ax, self.neu_seq_retract1, self.neu_time_retract1, self.outcome_retract1,
            self.delay_retract1, 0, self.significance['r_retract'], cate=1)
        ax.set_xlabel('time since Retract1 end (ms)')
        ax.set_title('inhibitory response to Retract1 end')
    
    # response to Retract1 end heatmap average across trials (short).
    def short_retract1_heatmap_neuron(self, ax):
        idx = get_trial_type(self.cate_delay, self.delay_retract1, 0)
        self.plot_heatmap_neuron(
            ax, self.neu_seq_retract1[idx,:,:], self.neu_time_retract1, self.significance['r_retract'])
        ax.set_xlabel('time since Retract1 end (ms)')
        ax.set_title('response to Retract1 end')
    
    # excitory response to WaitForPush2 start (short).
    def short_wait2_exc(self, ax):
        self.plot_moto_outcome(
            ax, self.neu_seq_wait2, self.neu_time_wait2, self.outcome_wait2,
            self.delay_wait2, 0, self.significance['r_wait'], cate=-1)
        ax.set_xlabel('time since WaitForPush2 start (ms)')
        ax.set_title('excitory response to WaitForPush2 start')
    
    # inhibitory response to WaitForPush2 start (short).
    def short_wait2_inh(self, ax):
        self.plot_moto_outcome(
            ax, self.neu_seq_wait2, self.neu_time_wait2, self.outcome_wait2,
            self.delay_wait2, 0, self.significance['r_wait'], cate=1)
        ax.set_xlabel('time since WaitForPush2 start (ms)')
        ax.set_title('inhibitory response to WaitForPush2 start')
    
    # response to WaitForPush2 start heatmap average across trials (short).
    def short_wait2_heatmap_neuron(self, ax):
        idx = get_trial_type(self.cate_delay, self.delay_wait2, 0)
        self.plot_heatmap_neuron(
            ax, self.neu_seq_wait2[idx,:,:], self.neu_time_wait2, self.significance['r_wait'])
        ax.set_xlabel('time since WaitForPush2 start (ms)')
        ax.set_title('response to WaitForPush2 start')
    
    # excitory response to PushOnset2 (short).
    def short_push2_exc(self, ax):
        self.plot_moto_outcome(
            ax, self.neu_seq_push2, self.neu_time_push2, self.outcome_push2,
            self.delay_push2, 0, self.significance['r_push'], cate=-1)
        ax.set_xlabel('time since PushOnset2 (ms)')
        ax.set_title('excitory response to PushOnset2')
    
    # inhibitory response to PushOnset2 (short).
    def short_push2_inh(self, ax):
        self.plot_moto_outcome(
            ax, self.neu_seq_push2, self.neu_time_push2, self.outcome_push2,
            self.delay_push2, 0, self.significance['r_push'], cate=1)
        ax.set_xlabel('time since PushOnset2 (ms)')
        ax.set_title('inhibitory response to PushOnset2')
    
    # response to PushOnset2  heatmap average across trials (short).
    def short_push2_heatmap_neuron(self, ax):
        idx = get_trial_type(self.cate_delay, self.delay_push2, 0)
        self.plot_heatmap_neuron(
            ax, self.neu_seq_push2[idx,:,:], self.neu_time_push2, self.significance['r_push'])
        ax.set_xlabel('time since PushOnset2 (ms)')
        ax.set_title('response to PushOnset2 ')
    
    # excitory response to Retract2 (short).
    def short_retract2_exc(self, ax):
        self.plot_moto(
            ax, self.neu_seq_retract2, self.neu_time_retract2,
            self.delay_retract2, 0, self.significance['r_retract'], cate=-1)
        ax.set_xlabel('time since Retract2 (ms)')
        ax.set_title('excitory response to Retract2')
    
    # inhibitory response to PushOnset2 (short).
    def short_retract2_inh(self, ax):
        self.plot_moto(
            ax, self.neu_seq_retract2, self.neu_time_retract2,
            self.delay_retract2, 0, self.significance['r_retract'], cate=1)
        ax.set_xlabel('time since Retract2 (ms)')
        ax.set_title('inhibitory response to Retract2')
    
    # response to Retract2 heatmap average across trials (short).
    def short_retract2_heatmap_neuron(self, ax):
        idx = get_trial_type(self.cate_delay, self.delay_retract2, 0)
        self.plot_heatmap_neuron(
            ax, self.neu_seq_retract2[idx,:,:], self.neu_time_retract2, self.significance['r_retract'])
        ax.set_xlabel('time since Retract2 (ms)')
        ax.set_title('response to Retract2')
    
    # excitory response to PushOnset1 with epoch (short).
    def short_epoch_push1_exc(self, ax):
        self.plot_motor_epoch(
            ax,
            self.neu_seq_push1, self.neu_time_push1, self.outcome_push1,
            self.delay_push1, 0,
            self.significance['r_push'], cate=-1)
        ax.set_xlabel('time since PushOnset1 (ms)')
        ax.set_title('excitory response to PushOnset1 (reward)')
    
    # inhibitory response to PushOnset1 with epoch (short).
    def short_epoch_push1_inh(self, ax):
        self.plot_motor_epoch(
            ax,
            self.neu_seq_push1, self.neu_time_push1, self.outcome_push1,
            self.delay_push1, 0,
            self.significance['r_push'], cate=1)
        ax.set_xlabel('time since PushOnset1 (ms)')
        ax.set_title('inhibitory response to PushOnset1 (reward)')
    
    # excitory response to Retract1 end with epoch (short).
    def short_epoch_retract1_exc(self, ax):
        self.plot_motor_epoch(
            ax,
            self.neu_seq_retract1, self.neu_time_retract1, self.outcome_retract1,
            self.delay_retract1, 0,
            self.significance['r_retract'], cate=-1)
        ax.set_xlabel('time since Retract1 end (ms)')
        ax.set_title('excitory response to Retract1 end (reward)')
    
    # inhibitory response to Retract1 end with epoch (short).
    def short_epoch_retract1_inh(self, ax):
        self.plot_motor_epoch(
            ax,
            self.neu_seq_retract1, self.neu_time_retract1, self.outcome_retract1,
            self.delay_retract1, 0,
            self.significance['r_retract'], cate=1)
        ax.set_xlabel('time since Retract1 end (ms)')
        ax.set_title('inhibitory response to Retract1 end (reward)')
    
    # excitory response to WaitForPush2 start with epoch (short).
    def short_epoch_wait2_exc(self, ax):
        self.plot_motor_epoch(
            ax,
            self.neu_seq_wait2, self.neu_time_wait2, self.outcome_wait2,
            self.delay_wait2, 0,
=======
    
    def plot_exc_inh(self, ax, neu_seq, neu_time, delay, block, s):
        if not np.isnan(np.sum(neu_seq)):
            _, _, color_exc, _ = get_roi_label_color([-1], 0)
            _, _, color_inh, _ = get_roi_label_color([1], 0)
            idx = get_trial_type(self.cate_delay, delay, block)
            neu_cate = neu_seq[idx,:,:].copy()
            mean_exc, sem_exc = get_mean_sem(neu_cate[:,(self.labels==-1)*s,:])
            mean_inh, sem_inh = get_mean_sem(neu_cate[:,(self.labels==1)*s,:])
            self.plot_mean_sem(ax, neu_time, mean_exc, sem_exc, color_exc, 'exc')
            self.plot_mean_sem(ax, neu_time, mean_inh, sem_inh, color_inh, 'inh')
            upper = np.nanmax([mean_exc, mean_inh]) + np.nanmax([sem_exc, sem_inh])
            lower = np.nanmin([mean_exc, mean_inh]) - np.nanmax([sem_exc, sem_inh])
            adjust_layout_neu(ax)
            ax.axvline(0, color='grey', lw=1, linestyle='--')
            ax.set_ylim([lower, upper])
    
    def all_short_motor_align_exc(self, axs):
        self.short_push1_exc(axs[0])
        self.short_retract1_exc(axs[1])
        self.short_wait2_exc(axs[2])
        self.short_push2_exc(axs[3])
        self.short_retract2_exc(axs[4])
    
    def all_short_motor_align_inh(self, axs):
        self.short_push1_inh(axs[0])
        self.short_retract1_inh(axs[1])
        self.short_wait2_inh(axs[2])
        self.short_push2_inh(axs[3])
        self.short_retract2_inh(axs[4])
        
    def all_short_motor_align_heatmap_neuron(self, axs):
        self.short_push1_heatmap_neuron(axs[0])
        self.short_retract1_heatmap_neuron(axs[1])
        self.short_wait2_heatmap_neuron(axs[2])
        self.short_push2_heatmap_neuron(axs[3])
        self.short_retract2_heatmap_neuron(axs[4])
    
    def all_long_motor_align_exc(self, axs):
        self.long_push1_exc(axs[0])
        self.long_retract1_exc(axs[1])
        self.long_wait2_exc(axs[2])
        self.long_push2_exc(axs[3])
        self.long_retract2_exc(axs[4])
    
    def all_long_motor_align_inh(self, axs):
        self.long_push1_inh(axs[0])
        self.long_retract1_inh(axs[1])
        self.long_wait2_inh(axs[2])
        self.long_push2_inh(axs[3])
        self.long_retract2_inh(axs[4])
        
    def all_long_motor_align_heatmap_neuron(self, axs):
        self.long_push1_heatmap_neuron(axs[0])
        self.long_retract1_heatmap_neuron(axs[1])
        self.long_wait2_heatmap_neuron(axs[2])
        self.long_push2_heatmap_neuron(axs[3])
        self.long_retract2_heatmap_neuron(axs[4])
    
    def all_short_epoch_motor_align_exc(self, axs):
        self.short_epoch_push1_exc(axs[0])
        self.short_epoch_retract1_exc(axs[1])
        self.short_epoch_wait2_exc(axs[2])
        self.short_epoch_push2_exc(axs[3])
        self.short_epoch_retract2_exc(axs[4])
    
    def all_short_epoch_motor_align_inh(self, axs):
        self.short_epoch_push1_inh(axs[0])
        self.short_epoch_retract1_inh(axs[1])
        self.short_epoch_wait2_inh(axs[2])
        self.short_epoch_push2_inh(axs[3])
        self.short_epoch_retract2_inh(axs[4])
    
    def all_long_epoch_motor_align_exc(self, axs):
        self.long_epoch_push1_exc(axs[0])
        self.long_epoch_retract1_exc(axs[1])
        self.long_epoch_wait2_exc(axs[2])
        self.long_epoch_push2_exc(axs[3])
        self.long_epoch_retract2_exc(axs[4])
    
    def all_long_epoch_motor_align_inh(self, axs):
        self.long_epoch_push1_inh(axs[0])
        self.long_epoch_retract1_inh(axs[1])
        self.long_epoch_wait2_inh(axs[2])
        self.long_epoch_push2_inh(axs[3])
        self.long_epoch_retract2_inh(axs[4])
    
    def all_both_motor_align_exc(self, axs):
        self.both_push1_exc(axs[0])
        self.both_retract1_exc(axs[1])
        self.both_wait2_exc(axs[2])
        self.both_push2_exc(axs[3])
        self.both_retract2_exc(axs[4])
    
    def all_both_motor_align_inh(self, axs):
        self.both_push1_inh(axs[0])
        self.both_retract1_inh(axs[1])
        self.both_wait2_inh(axs[2])
        self.both_push2_inh(axs[3])
        self.both_retract2_inh(axs[4])
        
    def all_both_motor_align_heatmap_neuron(self, axs):
        self.both_push1_heatmap_neuron(axs[0])
        self.both_retract1_heatmap_neuron(axs[1])
        self.both_wait2_heatmap_neuron(axs[2])
        self.both_push2_heatmap_neuron(axs[3])
        self.both_retract2_heatmap_neuron(axs[4])
    
    # excitory response to PushOnset1 (short).
    def short_push1_exc(self, ax):
        self.plot_moto_outcome(
            ax, self.neu_seq_push1, self.neu_time_push1, self.outcome_push1,
            self.delay_push1, [0], self.significance['r_push1'], cate=-1)
        ax.set_xlabel('time since PushOnset1 (ms)')
        ax.set_title('excitory response to PushOnset1')
    
    # inhibitory response to PushOnset1 (short).
    def short_push1_inh(self, ax):
        self.plot_moto_outcome(
            ax, self.neu_seq_push1, self.neu_time_push1, self.outcome_push1,
            self.delay_push1, [0], self.significance['r_push1'], cate=1)
        ax.set_xlabel('time since PushOnset1 (ms)')
        ax.set_title('inhibitory response to PushOnset1')
    
    # response to PushOnset1ing heatmap average across trials (short).
    def short_push1_heatmap_neuron(self, ax):
        self.plot_heatmap_neuron(
            ax, self.neu_seq_push1[self.delay_push1==0,:,:],
            self.neu_time_push1, self.significance['r_push1'])
        ax.set_xlabel('time since PushOnset1 (ms)')
        ax.set_title('response to PushOnset1')
    
    # excitory response to Retract1 end (short).
    def short_retract1_exc(self, ax):
        self.plot_moto_outcome(
            ax, self.neu_seq_retract1, self.neu_time_retract1, self.outcome_retract1,
            self.delay_retract1, [0], self.significance['r_retract1'], cate=-1)
        ax.set_xlabel('time since Retract1 end (ms)')
        ax.set_title('excitory response to Retract1 end')
    
    # inhibitory response to PushOnset1 (short).
    def short_retract1_inh(self, ax):
        self.plot_moto_outcome(
            ax, self.neu_seq_retract1, self.neu_time_retract1, self.outcome_retract1,
            self.delay_retract1, [0], self.significance['r_retract1'], cate=1)
        ax.set_xlabel('time since Retract1 end (ms)')
        ax.set_title('inhibitory response to Retract1 end')
    
    # response to Retract1 end heatmap average across trials (short).
    def short_retract1_heatmap_neuron(self, ax):
        self.plot_heatmap_neuron(
            ax, self.neu_seq_retract1[self.delay_retract1==0,:,:],
            self.neu_time_retract1, self.significance['r_retract1'])
        ax.set_xlabel('time since Retract1 end (ms)')
        ax.set_title('response to Retract1 end')
    
    # excitory response to WaitForPush2 start (short).
    def short_wait2_exc(self, ax):
        self.plot_moto_outcome(
            ax, self.neu_seq_wait2, self.neu_time_wait2, self.outcome_wait2,
            self.delay_wait2, [0], self.significance['r_wait'], cate=-1)
        ax.set_xlabel('time since WaitForPush2 start (ms)')
        ax.set_title('excitory response to WaitForPush2 start')
    
    # inhibitory response to WaitForPush2 start (short).
    def short_wait2_inh(self, ax):
        self.plot_moto_outcome(
            ax, self.neu_seq_wait2, self.neu_time_wait2, self.outcome_wait2,
            self.delay_wait2, [0], self.significance['r_wait'], cate=1)
        ax.set_xlabel('time since WaitForPush2 start (ms)')
        ax.set_title('inhibitory response to WaitForPush2 start')
    
    # response to WaitForPush2 start heatmap average across trials (short).
    def short_wait2_heatmap_neuron(self, ax):
        self.plot_heatmap_neuron(
            ax, self.neu_seq_wait2[self.delay_wait2==0,:,:],
            self.neu_time_wait2, self.significance['r_wait'])
        ax.set_xlabel('time since WaitForPush2 start (ms)')
        ax.set_title('response to WaitForPush2 start')
    
    # excitory response to PushOnset2 (short).
    def short_push2_exc(self, ax):
        self.plot_moto_outcome(
            ax, self.neu_seq_push2, self.neu_time_push2, self.outcome_push2,
            self.delay_push2, [0], self.significance['r_push2'], cate=-1)
        ax.set_xlabel('time since PushOnset2 (ms)')
        ax.set_title('excitory response to PushOnset2')
    
    # inhibitory response to PushOnset2 (short).
    def short_push2_inh(self, ax):
        self.plot_moto_outcome(
            ax, self.neu_seq_push2, self.neu_time_push2, self.outcome_push2,
            self.delay_push2, [0], self.significance['r_push2'], cate=1)
        ax.set_xlabel('time since PushOnset2 (ms)')
        ax.set_title('inhibitory response to PushOnset2')
    
    # response to PushOnset2  heatmap average across trials (short).
    def short_push2_heatmap_neuron(self, ax):
        self.plot_heatmap_neuron(
            ax, self.neu_seq_push2[self.delay_push2==0,:,:],
            self.neu_time_push2, self.significance['r_push2'])
        ax.set_xlabel('time since PushOnset2 (ms)')
        ax.set_title('response to PushOnset2 ')
    
    # excitory response to Retract2 (short).
    def short_retract2_exc(self, ax):
        self.plot_moto(
            ax, self.neu_seq_retract2, self.neu_time_retract2,
            self.delay_retract2, [0], self.significance['r_retract2'], cate=-1)
        ax.set_xlabel('time since Retract2 (ms)')
        ax.set_title('excitory response to Retract2')
    
    # inhibitory response to PushOnset2 (short).
    def short_retract2_inh(self, ax):
        self.plot_moto(
            ax, self.neu_seq_retract2, self.neu_time_retract2,
            self.delay_retract2, [0], self.significance['r_retract2'], cate=1)
        ax.set_xlabel('time since Retract2 (ms)')
        ax.set_title('inhibitory response to Retract2')
    
    # response to Retract2 heatmap average across trials (short).
    def short_retract2_heatmap_neuron(self, ax):
        self.plot_heatmap_neuron(
            ax, self.neu_seq_retract2[self.delay_retract2==0,:,:],
            self.neu_time_retract2, self.significance['r_retract2'])
        ax.set_xlabel('time since Retract2 (ms)')
        ax.set_title('response to Retract2')
    
    # excitory response to PushOnset1 with epoch (short).
    def short_epoch_push1_exc(self, ax):
        self.plot_motor_epoch(
            ax,
            self.neu_seq_push1, self.neu_time_push1, self.outcome_push1,
            self.delay_push1, [0], self.epoch_push1,
            self.significance['r_push1'], cate=-1)
        ax.set_xlabel('time since PushOnset1 (ms)')
        ax.set_title('excitory response to PushOnset1 (reward)')
    
    # inhibitory response to PushOnset1 with epoch (short).
    def short_epoch_push1_inh(self, ax):
        self.plot_motor_epoch(
            ax,
            self.neu_seq_push1, self.neu_time_push1, self.outcome_push1,
            self.delay_push1, [0], self.epoch_push1,
            self.significance['r_push1'], cate=1)
        ax.set_xlabel('time since PushOnset1 (ms)')
        ax.set_title('inhibitory response to PushOnset1 (reward)')
    
    # excitory response to Retract1 end with epoch (short).
    def short_epoch_retract1_exc(self, ax):
        self.plot_motor_epoch(
            ax,
            self.neu_seq_retract1, self.neu_time_retract1, self.outcome_retract1,
            self.delay_retract1, [0], self.epoch_retract1,
            self.significance['r_retract1'], cate=-1)
        ax.set_xlabel('time since Retract1 end (ms)')
        ax.set_title('excitory response to Retract1 end (reward)')
    
    # inhibitory response to Retract1 end with epoch (short).
    def short_epoch_retract1_inh(self, ax):
        self.plot_motor_epoch(
            ax,
            self.neu_seq_retract1, self.neu_time_retract1, self.outcome_retract1,
            self.delay_retract1, [0], self.epoch_retract1,
            self.significance['r_retract1'], cate=1)
        ax.set_xlabel('time since Retract1 end (ms)')
        ax.set_title('inhibitory response to Retract1 end (reward)')
    
    # excitory response to WaitForPush2 start with epoch (short).
    def short_epoch_wait2_exc(self, ax):
        self.plot_motor_epoch(
            ax,
            self.neu_seq_wait2, self.neu_time_wait2, self.outcome_wait2,
            self.delay_wait2, [0], self.epoch_wait2,
            self.significance['r_wait'], cate=-1)
        ax.set_xlabel('time since WaitForPush2 start (ms)')
        ax.set_title('excitory response to WaitForPush2 start (reward)')
    
    # inhibitory response to WaitForPush2 start with epoch (short).
    def short_epoch_wait2_inh(self, ax):
        self.plot_motor_epoch(
            ax,
            self.neu_seq_wait2, self.neu_time_wait2, self.outcome_wait2,
            self.delay_wait2, [0], self.epoch_wait2,
            self.significance['r_wait'], cate=1)
        ax.set_xlabel('time since WaitForPush2 start (ms)')
        ax.set_title('inhibitory response to WaitForPush2 start (reward)')
    
    # excitory response to PushOnset2 with epoch (short).
    def short_epoch_push2_exc(self, ax):
        self.plot_motor_epoch(
            ax,
            self.neu_seq_push2, self.neu_time_push2, self.outcome_push2,
            self.delay_push2, [0], self.epoch_push2,
            self.significance['r_push2'], cate=-1)
        ax.set_xlabel('time since PushOnset2 (ms)')
        ax.set_title('excitory response to PushOnset2 (reward)')
    
    # inhibitory response to PushOnset2 with epoch (short).
    def short_epoch_push2_inh(self, ax):
        self.plot_motor_epoch(
            ax,
            self.neu_seq_push2, self.neu_time_push2, self.outcome_push2,
            self.delay_push2, [0], self.epoch_push2,
            self.significance['r_push2'], cate=1)
        ax.set_xlabel('time since PushOnset2 (ms)')
        ax.set_title('inhibitory response to PushOnset2 (reward)')
    
    # excitory response to Retract2 with epoch (short).
    def short_epoch_retract2_exc(self, ax):
        self.plot_motor_epoch(
            ax,
            self.neu_seq_retract2, self.neu_time_retract2, self.outcome_retract2,
            self.delay_retract2, [0], self.epoch_retract2,
            self.significance['r_retract2'], cate=-1)
        ax.set_xlabel('time since Retract2 (ms)')
        ax.set_title('excitory response to Retract2 (reward)')
    
    # inhibitory response to Retract2 with epoch (short).
    def short_epoch_retract2_inh(self, ax):
        self.plot_motor_epoch(
            ax,
            self.neu_seq_retract2, self.neu_time_retract2, self.outcome_retract2,
            self.delay_retract2, [0], self.epoch_retract2,
            self.significance['r_retract2'], cate=1)
        ax.set_xlabel('time since Retract2 (ms)')
        ax.set_title('inhibitory response to Retract2 (reward)')       
    
    # excitory response to PushOnset1 (long).
    def long_push1_exc(self, ax):
        self.plot_moto_outcome(
            ax, self.neu_seq_push1, self.neu_time_push1, self.outcome_push1,
            self.delay_push1, [1], self.significance['r_push1'], cate=-1)
        ax.set_xlabel('time since PushOnset1 (ms)')
        ax.set_title('excitory response to PushOnset1')
    
    # inhibitory response to PushOnset1 (long).
    def long_push1_inh(self, ax):
        self.plot_moto_outcome(
            ax, self.neu_seq_push1, self.neu_time_push1, self.outcome_push1,
            self.delay_push1, [1], self.significance['r_push1'], cate=1)
        ax.set_xlabel('time since PushOnset1 (ms)')
        ax.set_title('inhibitory response to PushOnset1')
    
    # response to PushOnset1ing heatmap average across trials (long).
    def long_push1_heatmap_neuron(self, ax):
        self.plot_heatmap_neuron(
            ax, self.neu_seq_push1[self.delay_push1==1,:,:],
            self.neu_time_push1, self.significance['r_push1'])
        ax.set_xlabel('time since PushOnset1 (ms)')
        ax.set_title('response to PushOnset1')
    
    # excitory response to Retract1 end (long).
    def long_retract1_exc(self, ax):
        self.plot_moto_outcome(
            ax, self.neu_seq_retract1, self.neu_time_retract1, self.outcome_retract1,
            self.delay_retract1, [1], self.significance['r_retract1'], cate=-1)
        ax.set_xlabel('time since Retract1 end (ms)')
        ax.set_title('excitory response to Retract1 end')
    
    # inhibitory response to PushOnset1 (long).
    def long_retract1_inh(self, ax):
        self.plot_moto_outcome(
            ax, self.neu_seq_retract1, self.neu_time_retract1, self.outcome_retract1,
            self.delay_retract1, [1], self.significance['r_retract1'], cate=1)
        ax.set_xlabel('time since Retract1 end (ms)')
        ax.set_title('inhibitory response to Retract1 end')
    
    # response to Retract1 end heatmap average across trials (long).
    def long_retract1_heatmap_neuron(self, ax):
        self.plot_heatmap_neuron(
            ax, self.neu_seq_retract1[self.delay_retract1==1,:,:],
            self.neu_time_retract1, self.significance['r_retract1'])
        ax.set_xlabel('time since Retract1 end (ms)')
        ax.set_title('response to Retract1 end')
    
    # excitory response to WaitForPush2 start (long).
    def long_wait2_exc(self, ax):
        self.plot_moto_outcome(
            ax, self.neu_seq_wait2, self.neu_time_wait2, self.outcome_wait2,
            self.delay_wait2, [1], self.significance['r_wait'], cate=-1)
        ax.set_xlabel('time since WaitForPush2 start (ms)')
        ax.set_title('excitory response to WaitForPush2 start')
    
    # inhibitory response to WaitForPush2 start (long).
    def long_wait2_inh(self, ax):
        self.plot_moto_outcome(
            ax, self.neu_seq_wait2, self.neu_time_wait2, self.outcome_wait2,
            self.delay_wait2, [1], self.significance['r_wait'], cate=1)
        ax.set_xlabel('time since WaitForPush2 start (ms)')
        ax.set_title('inhibitory response to WaitForPush2 start')
    
    # response to WaitForPush2 start heatmap average across trials (long).
    def long_wait2_heatmap_neuron(self, ax):
        self.plot_heatmap_neuron(
            ax, self.neu_seq_wait2[self.delay_wait2==1,:,:],
            self.neu_time_wait2, self.significance['r_wait'])
        ax.set_xlabel('time since WaitForPush2 start (ms)')
        ax.set_title('response to WaitForPush2 start')
    
    # excitory response to PushOnset2 (long).
    def long_push2_exc(self, ax):
        self.plot_moto_outcome(
            ax, self.neu_seq_push2, self.neu_time_push2, self.outcome_push2,
            self.delay_push2, [1], self.significance['r_push2'], cate=-1)
        ax.set_xlabel('time since PushOnset2 (ms)')
        ax.set_title('excitory response to PushOnset2')
    
    # inhibitory response to PushOnset2 (long).
    def long_push2_inh(self, ax):
        self.plot_moto_outcome(
            ax, self.neu_seq_push2, self.neu_time_push2, self.outcome_push2,
            self.delay_push2, [1], self.significance['r_push2'], cate=1)
        ax.set_xlabel('time since PushOnset2 (ms)')
        ax.set_title('inhibitory response to PushOnset2')
    
    # response to PushOnset2  heatmap average across trials (long).
    def long_push2_heatmap_neuron(self, ax):
        self.plot_heatmap_neuron(
            ax, self.neu_seq_push2[self.delay_push2==1,:,:],
            self.neu_time_push2, self.significance['r_push2'])
        ax.set_xlabel('time since PushOnset2 (ms)')
        ax.set_title('response to PushOnset2 ')
    
    # excitory response to Retract2 (long).
    def long_retract2_exc(self, ax):
        self.plot_moto(
            ax, self.neu_seq_retract2, self.neu_time_retract2,
            self.delay_retract2, [1], self.significance['r_retract2'], cate=-1)
        ax.set_xlabel('time since Retract2 (ms)')
        ax.set_title('excitory response to Retract2')
    
    # inhibitory response to PushOnset2 (long).
    def long_retract2_inh(self, ax):
        self.plot_moto(
            ax, self.neu_seq_retract2, self.neu_time_retract2,
            self.delay_retract2, [1], self.significance['r_retract2'], cate=1)
        ax.set_xlabel('time since Retract2 (ms)')
        ax.set_title('inhibitory response to Retract2')
    
    # response to Retract2 heatmap average across trials (long).
    def long_retract2_heatmap_neuron(self, ax):
        self.plot_heatmap_neuron(
            ax, self.neu_seq_retract2[self.delay_retract2==1,:,:],
            self.neu_time_retract2, self.significance['r_retract2'])
        ax.set_xlabel('time since Retract2 (ms)')
        ax.set_title('response to Retract2')
    
    # excitory response to PushOnset1 with epoch (long).
    def long_epoch_push1_exc(self, ax):
        self.plot_motor_epoch(
            ax,
            self.neu_seq_push1, self.neu_time_push1, self.outcome_push1,
            self.delay_push1, [1], self.epoch_push1,
            self.significance['r_push1'], cate=-1)
        ax.set_xlabel('time since PushOnset1 (ms)')
        ax.set_title('excitory response to PushOnset1 (reward)')
    
    # inhibitory response to PushOnset1 with epoch (long).
    def long_epoch_push1_inh(self, ax):
        self.plot_motor_epoch(
            ax,
            self.neu_seq_push1, self.neu_time_push1, self.outcome_push1,
            self.delay_push1, [1], self.epoch_push1,
            self.significance['r_push1'], cate=1)
        ax.set_xlabel('time since PushOnset1 (ms)')
        ax.set_title('inhibitory response to PushOnset1 (reward)')
    
    # excitory response to Retract1 end with epoch (long).
    def long_epoch_retract1_exc(self, ax):
        self.plot_motor_epoch(
            ax,
            self.neu_seq_retract1, self.neu_time_retract1, self.outcome_retract1,
            self.delay_retract1, [1], self.epoch_retract1,
            self.significance['r_retract1'], cate=-1)
        ax.set_xlabel('time since Retract1 end (ms)')
        ax.set_title('excitory response to Retract1 end (reward)')
    
    # inhibitory response to Retract1 end with epoch (long).
    def long_epoch_retract1_inh(self, ax):
        self.plot_motor_epoch(
            ax,
            self.neu_seq_retract1, self.neu_time_retract1, self.outcome_retract1,
            self.delay_retract1, [1], self.epoch_retract1,
            self.significance['r_retract1'], cate=1)
        ax.set_xlabel('time since Retract1 end (ms)')
        ax.set_title('inhibitory response to Retract1 end (reward)')
    
    # excitory response to WaitForPush2 start with epoch (long).
    def long_epoch_wait2_exc(self, ax):
        self.plot_motor_epoch(
            ax,
            self.neu_seq_wait2, self.neu_time_wait2, self.outcome_wait2,
            self.delay_wait2, [1], self.epoch_wait2,
>>>>>>> fb6c48a8
            self.significance['r_wait'], cate=-1)
        ax.set_xlabel('time since WaitForPush2 start (ms)')
        ax.set_title('excitory response to WaitForPush2 start (reward)')
    
<<<<<<< HEAD
    # inhibitory response to WaitForPush2 start with epoch (short).
    def short_epoch_wait2_inh(self, ax):
        self.plot_motor_epoch(
            ax,
            self.neu_seq_wait2, self.neu_time_wait2, self.outcome_wait2,
            self.delay_wait2, 0,
=======
    # inhibitory response to WaitForPush2 start with epoch (long).
    def long_epoch_wait2_inh(self, ax):
        self.plot_motor_epoch(
            ax,
            self.neu_seq_wait2, self.neu_time_wait2, self.outcome_wait2,
            self.delay_wait2, [1], self.epoch_wait2,
>>>>>>> fb6c48a8
            self.significance['r_wait'], cate=1)
        ax.set_xlabel('time since WaitForPush2 start (ms)')
        ax.set_title('inhibitory response to WaitForPush2 start (reward)')
    
<<<<<<< HEAD
    # excitory response to PushOnset2 with epoch (short).
    def short_epoch_push2_exc(self, ax):
        self.plot_motor_epoch(
            ax,
            self.neu_seq_push2, self.neu_time_push2, self.outcome_push2,
            self.delay_push2, 0,
            self.significance['r_push'], cate=-1)
        ax.set_xlabel('time since PushOnset2 (ms)')
        ax.set_title('excitory response to PushOnset2 (reward)')
    
    # inhibitory response to PushOnset2 with epoch (short).
    def short_epoch_push2_inh(self, ax):
        self.plot_motor_epoch(
            ax,
            self.neu_seq_push2, self.neu_time_push2, self.outcome_push2,
            self.delay_push2, 0,
            self.significance['r_push'], cate=1)
        ax.set_xlabel('time since PushOnset2 (ms)')
        ax.set_title('inhibitory response to PushOnset2 (reward)')
    
    # excitory response to Retract2 with epoch (short).
    def short_epoch_retract2_exc(self, ax):
        self.plot_motor_epoch(
            ax,
            self.neu_seq_retract2, self.neu_time_retract2, self.outcome_retract2,
            self.delay_retract2, 0,
            self.significance['r_retract'], cate=-1)
        ax.set_xlabel('time since Retract2 (ms)')
        ax.set_title('excitory response to Retract2 (reward)')
    
    # inhibitory response to Retract2 with epoch (short).
    def short_epoch_retract2_inh(self, ax):
        self.plot_motor_epoch(
            ax,
            self.neu_seq_retract2, self.neu_time_retract2, self.outcome_retract2,
            self.delay_retract2, 0,
            self.significance['r_retract'], cate=1)
        ax.set_xlabel('time since Retract2 (ms)')
        ax.set_title('inhibitory response to Retract2 (reward)')       
    
    # excitory response to PushOnset1 (long).
    def long_push1_exc(self, ax):
        self.plot_moto_outcome(
            ax, self.neu_seq_push1, self.neu_time_push1, self.outcome_push1,
            self.delay_push1, 1, self.significance['r_push'], cate=-1)
        ax.set_xlabel('time since PushOnset1 (ms)')
        ax.set_title('excitory response to PushOnset1')
    
    # inhibitory response to PushOnset1 (long).
    def long_push1_inh(self, ax):
        self.plot_moto_outcome(
            ax, self.neu_seq_push1, self.neu_time_push1, self.outcome_push1,
            self.delay_push1, 1, self.significance['r_push'], cate=1)
        ax.set_xlabel('time since PushOnset1 (ms)')
        ax.set_title('inhibitory response to PushOnset1')
    
    # response to PushOnset1ing heatmap average across trials (long).
    def long_push1_heatmap_neuron(self, ax):
        idx = get_trial_type(self.cate_delay, self.delay_push1, 1)
        self.plot_heatmap_neuron(
            ax, self.neu_seq_push1[idx,:,:], self.neu_time_push1, self.significance['r_push'])
        ax.set_xlabel('time since PushOnset1 (ms)')
        ax.set_title('response to PushOnset1')
    
    # excitory response to Retract1 end (long).
    def long_retract1_exc(self, ax):
        self.plot_moto_outcome(
            ax, self.neu_seq_retract1, self.neu_time_retract1, self.outcome_retract1,
            self.delay_retract1, 1, self.significance['r_retract'], cate=-1)
        ax.set_xlabel('time since Retract1 end (ms)')
        ax.set_title('excitory response to Retract1 end')
    
    # inhibitory response to PushOnset1 (long).
    def long_retract1_inh(self, ax):
        self.plot_moto_outcome(
            ax, self.neu_seq_retract1, self.neu_time_retract1, self.outcome_retract1,
            self.delay_retract1, 1, self.significance['r_retract'], cate=1)
        ax.set_xlabel('time since Retract1 end (ms)')
        ax.set_title('inhibitory response to Retract1 end')
    
    # response to Retract1 end heatmap average across trials (long).
    def long_retract1_heatmap_neuron(self, ax):
        idx = get_trial_type(self.cate_delay, self.delay_retract1, 1)
        self.plot_heatmap_neuron(
            ax, self.neu_seq_retract1[idx,:,:], self.neu_time_retract1, self.significance['r_retract'])
        ax.set_xlabel('time since Retract1 end (ms)')
        ax.set_title('response to Retract1 end')
    
    # excitory response to WaitForPush2 start (long).
    def long_wait2_exc(self, ax):
        self.plot_moto_outcome(
            ax, self.neu_seq_wait2, self.neu_time_wait2, self.outcome_wait2,
            self.delay_wait2, 1, self.significance['r_wait'], cate=-1)
        ax.set_xlabel('time since WaitForPush2 start (ms)')
        ax.set_title('excitory response to WaitForPush2 start')
    
    # inhibitory response to WaitForPush2 start (long).
    def long_wait2_inh(self, ax):
        self.plot_moto_outcome(
            ax, self.neu_seq_wait2, self.neu_time_wait2, self.outcome_wait2,
            self.delay_wait2, 1, self.significance['r_wait'], cate=1)
        ax.set_xlabel('time since WaitForPush2 start (ms)')
        ax.set_title('inhibitory response to WaitForPush2 start')
    
    # response to WaitForPush2 start heatmap average across trials (long).
    def long_wait2_heatmap_neuron(self, ax):
        idx = get_trial_type(self.cate_delay, self.delay_wait2, 1)
        self.plot_heatmap_neuron(
            ax, self.neu_seq_wait2[idx,:,:], self.neu_time_wait2, self.significance['r_wait'])
        ax.set_xlabel('time since WaitForPush2 start (ms)')
        ax.set_title('response to WaitForPush2 start')
    
    # excitory response to PushOnset2 (long).
    def long_push2_exc(self, ax):
        self.plot_moto_outcome(
            ax, self.neu_seq_push2, self.neu_time_push2, self.outcome_push2,
            self.delay_push2, 1, self.significance['r_push'], cate=-1)
        ax.set_xlabel('time since PushOnset2 (ms)')
        ax.set_title('excitory response to PushOnset2')
    
    # inhibitory response to PushOnset2 (long).
    def long_push2_inh(self, ax):
        self.plot_moto_outcome(
            ax, self.neu_seq_push2, self.neu_time_push2, self.outcome_push2,
            self.delay_push2, 1, self.significance['r_push'], cate=1)
        ax.set_xlabel('time since PushOnset2 (ms)')
        ax.set_title('inhibitory response to PushOnset2')
    
    # response to PushOnset2  heatmap average across trials (long).
    def long_push2_heatmap_neuron(self, ax):
        idx = get_trial_type(self.cate_delay, self.delay_push2, 1)
        self.plot_heatmap_neuron(
            ax, self.neu_seq_push2[idx,:,:], self.neu_time_push2, self.significance['r_push'])
        ax.set_xlabel('time since PushOnset2 (ms)')
        ax.set_title('response to PushOnset2 ')
    
    # excitory response to Retract2 (long).
    def long_retract2_exc(self, ax):
        self.plot_moto(
            ax, self.neu_seq_retract2, self.neu_time_retract2,
            self.delay_retract2, 1, self.significance['r_retract'], cate=-1)
        ax.set_xlabel('time since Retract2 (ms)')
        ax.set_title('excitory response to Retract2')
    
    # inhibitory response to PushOnset2 (long).
    def long_retract2_inh(self, ax):
        self.plot_moto(
            ax, self.neu_seq_retract2, self.neu_time_retract2,
            self.delay_retract2, 1, self.significance['r_retract'], cate=1)
        ax.set_xlabel('time since Retract2 (ms)')
        ax.set_title('inhibitory response to Retract2')
    
    # response to Retract2 heatmap average across trials (long).
    def long_retract2_heatmap_neuron(self, ax):
        idx = get_trial_type(self.cate_delay, self.delay_retract2, 1)
        self.plot_heatmap_neuron(
            ax, self.neu_seq_retract2[idx,:,:], self.neu_time_retract2, self.significance['r_retract'])
        ax.set_xlabel('time since Retract2 (ms)')
        ax.set_title('response to Retract2')
    
    # excitory response to PushOnset1 with epoch (long).
    def long_epoch_push1_exc(self, ax):
        self.plot_motor_epoch(
            ax,
            self.neu_seq_push1, self.neu_time_push1, self.outcome_push1,
            self.delay_push1, 1,
            self.significance['r_push'], cate=-1)
        ax.set_xlabel('time since PushOnset1 (ms)')
        ax.set_title('excitory response to PushOnset1 (reward)')
    
    # inhibitory response to PushOnset1 with epoch (long).
    def long_epoch_push1_inh(self, ax):
        self.plot_motor_epoch(
            ax,
            self.neu_seq_push1, self.neu_time_push1, self.outcome_push1,
            self.delay_push1, 1,
            self.significance['r_push'], cate=1)
        ax.set_xlabel('time since PushOnset1 (ms)')
        ax.set_title('inhibitory response to PushOnset1 (reward)')
    
    # excitory response to Retract1 end with epoch (long).
    def long_epoch_retract1_exc(self, ax):
        self.plot_motor_epoch(
            ax,
            self.neu_seq_retract1, self.neu_time_retract1, self.outcome_retract1,
            self.delay_retract1, 1,
            self.significance['r_retract'], cate=-1)
        ax.set_xlabel('time since Retract1 end (ms)')
        ax.set_title('excitory response to Retract1 end (reward)')
    
    # inhibitory response to Retract1 end with epoch (long).
    def long_epoch_retract1_inh(self, ax):
        self.plot_motor_epoch(
            ax,
            self.neu_seq_retract1, self.neu_time_retract1, self.outcome_retract1,
            self.delay_retract1, 1,
            self.significance['r_retract'], cate=1)
        ax.set_xlabel('time since Retract1 end (ms)')
        ax.set_title('inhibitory response to Retract1 end (reward)')
    
    # excitory response to WaitForPush2 start with epoch (long).
    def long_epoch_wait2_exc(self, ax):
        self.plot_motor_epoch(
            ax,
            self.neu_seq_wait2, self.neu_time_wait2, self.outcome_wait2,
            self.delay_wait2, 1,
            self.significance['r_wait'], cate=-1)
        ax.set_xlabel('time since WaitForPush2 start (ms)')
        ax.set_title('excitory response to WaitForPush2 start (reward)')
    
    # inhibitory response to WaitForPush2 start with epoch (long).
    def long_epoch_wait2_inh(self, ax):
        self.plot_motor_epoch(
            ax,
            self.neu_seq_wait2, self.neu_time_wait2, self.outcome_wait2,
            self.delay_wait2, 1,
            self.significance['r_wait'], cate=1)
        ax.set_xlabel('time since WaitForPush2 start (ms)')
        ax.set_title('inhibitory response to WaitForPush2 start (reward)')
    
    # excitory response to PushOnset2 with epoch (long).
    def long_epoch_push2_exc(self, ax):
        self.plot_motor_epoch(
            ax,
            self.neu_seq_push2, self.neu_time_push2, self.outcome_push2,
            self.delay_push2, 1,
            self.significance['r_push'], cate=-1)
        ax.set_xlabel('time since PushOnset2 (ms)')
        ax.set_title('excitory response to PushOnset2 (reward)')
    
    # inhibitory response to PushOnset2 with epoch (long).
    def long_epoch_push2_inh(self, ax):
        self.plot_motor_epoch(
            ax,
            self.neu_seq_push2, self.neu_time_push2, self.outcome_push2,
            self.delay_push2, 1,
            self.significance['r_push'], cate=1)
        ax.set_xlabel('time since PushOnset2 (ms)')
        ax.set_title('inhibitory response to PushOnset2 (reward)')
    
    # excitory response to Retract2 with epoch (long).
    def long_epoch_retract2_exc(self, ax):
        self.plot_motor_epoch(
            ax,
            self.neu_seq_retract2, self.neu_time_retract2, self.outcome_retract2,
            self.delay_retract2, 1,
            self.significance['r_retract'], cate=-1)
        ax.set_xlabel('time since Retract2 (ms)')
        ax.set_title('excitory response to Retract2 (reward)')
    
    # inhibitory response to Retract2 with epoch (long).
    def long_epoch_retract2_inh(self, ax):
        self.plot_motor_epoch(
            ax,
            self.neu_seq_retract2, self.neu_time_retract2, self.outcome_retract2,
            self.delay_retract2, 1,
            self.significance['r_retract'], cate=1)
        ax.set_xlabel('time since Retract2 (ms)')
        ax.set_title('inhibitory response to Retract2 (reward)')
    
    # excitory response to push osnet.
    def onset_exc(self, ax):
        self.plot_push_onset(ax, self.significance['r_push'], cate=-1)
=======
    # excitory response to PushOnset2 with epoch (long).
    def long_epoch_push2_exc(self, ax):
        self.plot_motor_epoch(
            ax,
            self.neu_seq_push2, self.neu_time_push2, self.outcome_push2,
            self.delay_push2, [1], self.epoch_push2,
            self.significance['r_push2'], cate=-1)
        ax.set_xlabel('time since PushOnset2 (ms)')
        ax.set_title('excitory response to PushOnset2 (reward)')
    
    # inhibitory response to PushOnset2 with epoch (long).
    def long_epoch_push2_inh(self, ax):
        self.plot_motor_epoch(
            ax,
            self.neu_seq_push2, self.neu_time_push2, self.outcome_push2,
            self.delay_push2, [1], self.epoch_push2,
            self.significance['r_push2'], cate=1)
        ax.set_xlabel('time since PushOnset2 (ms)')
        ax.set_title('inhibitory response to PushOnset2 (reward)')
    
    # excitory response to Retract2 with epoch (long).
    def long_epoch_retract2_exc(self, ax):
        self.plot_motor_epoch(
            ax,
            self.neu_seq_retract2, self.neu_time_retract2, self.outcome_retract2,
            self.delay_retract2, [1], self.epoch_retract2,
            self.significance['r_retract2'], cate=-1)
        ax.set_xlabel('time since Retract2 (ms)')
        ax.set_title('excitory response to Retract2 (reward)')
    
    # inhibitory response to Retract2 with epoch (long).
    def long_epoch_retract2_inh(self, ax):
        self.plot_motor_epoch(
            ax,
            self.neu_seq_retract2, self.neu_time_retract2, self.outcome_retract2,
            self.delay_retract2, [1], self.epoch_retract2,
            self.significance['r_retract2'], cate=1)
        ax.set_xlabel('time since Retract2 (ms)')
        ax.set_title('inhibitory response to Retract2 (reward)')
    
    # excitory response to PushOnset1 (both).
    def both_push1_exc(self, ax):
        self.plot_moto_outcome(
            ax, self.neu_seq_push1, self.neu_time_push1, self.outcome_push1,
            self.delay_push1, [0,1], self.significance['r_push1'], cate=-1)
        ax.set_xlabel('time since PushOnset1 (ms)')
        ax.set_title('excitory response to PushOnset1')
    
    # inhibitory response to PushOnset1 (both).
    def both_push1_inh(self, ax):
        self.plot_moto_outcome(
            ax, self.neu_seq_push1, self.neu_time_push1, self.outcome_push1,
            self.delay_push1, [0,1], self.significance['r_push1'], cate=1)
        ax.set_xlabel('time since PushOnset1 (ms)')
        ax.set_title('inhibitory response to PushOnset1')
    
    # response to PushOnset1ing heatmap average across trials (both).
    def both_push1_heatmap_neuron(self, ax):
        self.plot_heatmap_neuron(
            ax, self.neu_seq_push1,
            self.neu_time_push1, self.significance['r_push1'])
        ax.set_xlabel('time since PushOnset1 (ms)')
        ax.set_title('response to PushOnset1')
    
    # excitory response to Retract1 end (both).
    def both_retract1_exc(self, ax):
        self.plot_moto_outcome(
            ax, self.neu_seq_retract1, self.neu_time_retract1, self.outcome_retract1,
            self.delay_retract1, [0,1], self.significance['r_retract1'], cate=-1)
        ax.set_xlabel('time since Retract1 end (ms)')
        ax.set_title('excitory response to Retract1 end')
    
    # inhibitory response to PushOnset1 (both).
    def both_retract1_inh(self, ax):
        self.plot_moto_outcome(
            ax, self.neu_seq_retract1, self.neu_time_retract1, self.outcome_retract1,
            self.delay_retract1, [0,1], self.significance['r_retract1'], cate=1)
        ax.set_xlabel('time since Retract1 end (ms)')
        ax.set_title('inhibitory response to Retract1 end')
    
    # response to Retract1 end heatmap average across trials (both).
    def both_retract1_heatmap_neuron(self, ax):
        self.plot_heatmap_neuron(
            ax, self.neu_seq_retract1,
            self.neu_time_retract1, self.significance['r_retract1'])
        ax.set_xlabel('time since Retract1 end (ms)')
        ax.set_title('response to Retract1 end')
    
    # excitory response to WaitForPush2 start (both).
    def both_wait2_exc(self, ax):
        self.plot_moto_outcome(
            ax, self.neu_seq_wait2, self.neu_time_wait2, self.outcome_wait2,
            self.delay_wait2, [0,1], self.significance['r_wait'], cate=-1)
        ax.set_xlabel('time since WaitForPush2 start (ms)')
        ax.set_title('excitory response to WaitForPush2 start')
    
    # inhibitory response to WaitForPush2 start (both).
    def both_wait2_inh(self, ax):
        self.plot_moto_outcome(
            ax, self.neu_seq_wait2, self.neu_time_wait2, self.outcome_wait2,
            self.delay_wait2, [0,1], self.significance['r_wait'], cate=1)
        ax.set_xlabel('time since WaitForPush2 start (ms)')
        ax.set_title('inhibitory response to WaitForPush2 start')
    
    # response to WaitForPush2 start heatmap average across trials (both).
    def both_wait2_heatmap_neuron(self, ax):
        self.plot_heatmap_neuron(
            ax, self.neu_seq_wait2,
            self.neu_time_wait2, self.significance['r_wait'])
        ax.set_xlabel('time since WaitForPush2 start (ms)')
        ax.set_title('response to WaitForPush2 start')
    
    # excitory response to PushOnset2 (both).
    def both_push2_exc(self, ax):
        self.plot_moto_outcome(
            ax, self.neu_seq_push2, self.neu_time_push2, self.outcome_push2,
            self.delay_push2, [0,1], self.significance['r_push2'], cate=-1)
        ax.set_xlabel('time since PushOnset2 (ms)')
        ax.set_title('excitory response to PushOnset2')
    
    # inhibitory response to PushOnset2 (both).
    def both_push2_inh(self, ax):
        self.plot_moto_outcome(
            ax, self.neu_seq_push2, self.neu_time_push2, self.outcome_push2,
            self.delay_push2, [0,1], self.significance['r_push2'], cate=1)
        ax.set_xlabel('time since PushOnset2 (ms)')
        ax.set_title('inhibitory response to PushOnset2')
    
    # response to PushOnset2  heatmap average across trials (both).
    def both_push2_heatmap_neuron(self, ax):
        self.plot_heatmap_neuron(
            ax, self.neu_seq_push2,
            self.neu_time_push2, self.significance['r_push2'])
        ax.set_xlabel('time since PushOnset2 (ms)')
        ax.set_title('response to PushOnset2 ')
    
    # excitory response to Retract2 (both).
    def both_retract2_exc(self, ax):
        self.plot_moto(
            ax, self.neu_seq_retract2, self.neu_time_retract2,
            self.delay_retract2, [0,1], self.significance['r_retract2'], cate=-1)
        ax.set_xlabel('time since Retract2 (ms)')
        ax.set_title('excitory response to Retract2')
    
    # inhibitory response to PushOnset2 (both).
    def both_retract2_inh(self, ax):
        self.plot_moto(
            ax, self.neu_seq_retract2, self.neu_time_retract2,
            self.delay_retract2, [0,1], self.significance['r_retract2'], cate=1)
        ax.set_xlabel('time since Retract2 (ms)')
        ax.set_title('inhibitory response to Retract2')
    
    # response to Retract2 heatmap average across trials (both).
    def both_retract2_heatmap_neuron(self, ax):
        self.plot_heatmap_neuron(
            ax, self.neu_seq_retract2,
            self.neu_time_retract2, self.significance['r_retract2'])
        ax.set_xlabel('time since Retract2 (ms)')
        ax.set_title('response to Retract2')
    
    # excitory response to push osnet.
    def onset_exc(self, ax):
        self.plot_push_onset(ax, self.significance['r_push1'], cate=-1)
>>>>>>> fb6c48a8
        ax.set_xlabel('time since push onset (ms)')
        ax.set_title('excitory response to all push onset')
    
    # inhibitory response to push osnet.
    def onset_inh(self, ax):
<<<<<<< HEAD
        self.plot_push_onset(ax, self.significance['r_push'], cate=1)
=======
        self.plot_push_onset(ax, self.significance['r_push1']+self.significance['r_push2'], cate=1)
>>>>>>> fb6c48a8
        ax.set_xlabel('time since push onset (ms)')
        ax.set_title('inhibitory response to all push onset')
    
    # response to push osnet.
    def onset_heatmap_neuron(self, axs):
        neu_seq = [self.neu_seq_push1[self.outcome_push1!=1,:,:],
                   self.neu_seq_push2[self.outcome_push2==0,:,:],
                   self.neu_seq_push2[self.outcome_push2==3,:,:]]
        for i in range(3):
            self.plot_heatmap_neuron(
<<<<<<< HEAD
                axs[i], neu_seq[i], self.neu_time_push1, self.significance['r_push'])
            axs[i].set_xlabel('time since push onset (ms)')
        axs[0].set_title('response to PO1 all')
        axs[1].set_title('response to PO2 reward')
        axs[2].set_title('response to PO2 early')
=======
                axs[i], neu_seq[i], self.neu_time_push1,
                self.significance['r_push1']+self.significance['r_push2'])
            axs[i].set_xlabel('time since push onset (ms)')
        axs[0].set_title('response to Push1 all')
        axs[1].set_title('response to Push2 reward')
        axs[2].set_title('response to Push2 early')
>>>>>>> fb6c48a8
        
    # excitory response to licking.
    def lick_exc(self, ax):
        self.plot_lick(ax, self.significance['r_lick'], cate=-1)
        ax.set_xlabel('time since lick (ms)')
        ax.set_title('excitory response to lick')
    
    # inhibitory response to licking.
    def lick_inh(self, ax):
        self.plot_lick(ax, self.significance['r_lick'], cate=1)
        ax.set_xlabel('time since lick (ms)')
        ax.set_title('inhibitory response to lick')
    
    # response to licking heatmap average across trials.
    def lick_heatmap_neuron(self, ax):
        self.plot_heatmap_neuron(
<<<<<<< HEAD
            ax, self.neu_seq_lick, self.neu_time_lick, self.significance['r_lick'])
        ax.set_xlabel('time since lick (ms)')
        ax.set_title('response to all lick')
    
    # response to PushOnset1 (short).
    def short_exc_inh_push1(self, ax):
        self.plot_exc_inh(
            ax,
            self.neu_seq_push1, self.neu_time_push1,
            self.delay_push1, 0,
            self.significance['r_push'])
        ax.set_xlabel('time since PushOnset1 (ms)')
        ax.set_title('response to PushOnset1 (short)')
    
    # response to Retract1 end (short).
    def short_exc_inh_retract1(self, ax):
        self.plot_exc_inh(
            ax,
            self.neu_seq_retract1, self.neu_time_retract1,
            self.delay_retract1, 0,
            self.significance['r_retract'])
        ax.set_xlabel('time since Retract1 end (ms)')
        ax.set_title('response to Retract1 end (short)')
    
    # response to WaitForPush2 start (short).
    def short_exc_inh_wait2(self, ax):
        self.plot_exc_inh(
            ax,
            self.neu_seq_push2, self.neu_time_push2,
            self.delay_push2, 0,
            self.significance['r_wait'])
        ax.set_xlabel('time since WaitForPush2 start (ms)')
        ax.set_title('response to WaitForPush2 start onset (short)')
    
    # response to PushOnset2 (short).
    def short_exc_inh_push2(self, ax):
        self.plot_exc_inh(
            ax,
            self.neu_seq_push2, self.neu_time_push2,
            self.delay_push2, 0,
            self.significance['r_push'])
        ax.set_xlabel('time since PushOnset2 (ms)')
        ax.set_title('response to 2nd push onset (short)')
    
    # response to Retract2 (short).
    def short_exc_inh_retract2(self, ax):
        self.plot_exc_inh(
            ax,
            self.neu_seq_retract2, self.neu_time_retract2,
            self.delay_retract2, 0,
            self.significance['r_retract'])
        ax.set_xlabel('time since Retract2 (ms)')
        ax.set_title('response to Retract2 (short)')

    # response to PushOnset1 (long).
    def long_exc_inh_push1(self, ax):
        self.plot_exc_inh(
            ax,
            self.neu_seq_push1, self.neu_time_push1,
            self.delay_push1, 1,
            self.significance['r_push'])
        ax.set_xlabel('time since PushOnset1 (ms)')
        ax.set_title('response to PushOnset1 (long)')
    
    # response to Retract1 end (long).
    def long_exc_inh_retract1(self, ax):
        self.plot_exc_inh(
            ax,
            self.neu_seq_retract1, self.neu_time_retract1,
            self.delay_retract1, 1,
            self.significance['r_retract'])
        ax.set_xlabel('time since Retract1 end (ms)')
        ax.set_title('response to Retract1 end (long)')
    
    # response to WaitForPush2 start (long).
    def long_exc_inh_wait2(self, ax):
        self.plot_exc_inh(
            ax,
            self.neu_seq_push2, self.neu_time_push2,
            self.delay_push2, 1,
            self.significance['r_wait'])
        ax.set_xlabel('time since WaitForPush2 start (ms)')
        ax.set_title('response to WaitForPush2 start onset (long)')
    
    # response to PushOnset2 (long).
    def long_exc_inh_push2(self, ax):
        self.plot_exc_inh(
            ax,
            self.neu_seq_push2, self.neu_time_push2,
            self.delay_push2, 1,
            self.significance['r_push'])
        ax.set_xlabel('time since PushOnset2 (ms)')
        ax.set_title('response to PushOnset2 (long)')
    
    # response to Retract2 (long).
    def long_exc_inh_retract2(self, ax):
        self.plot_exc_inh(
            ax,
            self.neu_seq_retract2, self.neu_time_retract2,
            self.delay_retract2, 1,
            self.significance['r_retract'])
        ax.set_xlabel('time since Retract2 (ms)')
        ax.set_title('response to Retract2 (long)')


class plotter_L7G8_motor(plotter_utils):
    def __init__(self, neural_trials, labels, significance, cate_delay):
        super().__init__(neural_trials, labels, significance, cate_delay)
    
    def all_short_motor_align(self, axs):
        self.short_push1(axs[0])
        self.short_retract1(axs[1])
        self.short_wait2(axs[2])
        self.short_push2(axs[3])
        self.short_retract2(axs[4])
        
    def all_short_motor_align_heatmap_neuron(self, axs):
        self.short_push1_heatmap_neuron(axs[0])
        self.short_retract1_heatmap_neuron(axs[1])
        self.short_wait2_heatmap_neuron(axs[2])
        self.short_push2_heatmap_neuron(axs[3])
        self.short_retract2_heatmap_neuron(axs[4])
    
    def all_long_motor_align(self, axs):
        self.long_push1(axs[0])
        self.long_retract1(axs[1])
        self.long_wait2(axs[2])
        self.long_push2(axs[3])
        self.long_retract2(axs[4])

    def all_long_motor_align_heatmap_neuron(self, axs):
        self.long_push1_heatmap_neuron(axs[0])
        self.long_retract1_heatmap_neuron(axs[1])
        self.long_wait2_heatmap_neuron(axs[2])
        self.long_push2_heatmap_neuron(axs[3])
        self.long_retract2_heatmap_neuron(axs[4])
    
    def all_short_epoch_motor_align(self, axs):
        self.short_epoch_push1(axs[0])
        self.short_epoch_retract1(axs[1])
        self.short_epoch_wait2(axs[2])
        self.short_epoch_push2(axs[3])
        self.short_epoch_retract2(axs[4])

=======
            ax, self.neu_seq_lick[self.lick_label==1,:,:], self.neu_time_lick, self.significance['r_lick'])
        ax.set_xlabel('time since lick (ms)')
        ax.set_title('response to consummatory lick')

class plotter_L7G8_motor(plotter_utils):
    def __init__(self, neural_trials, labels, significance, cate_delay):
        super().__init__(neural_trials, labels, significance, cate_delay)
    
    def all_short_motor_align(self, axs):
        self.short_push1(axs[0])
        self.short_retract1(axs[1])
        self.short_wait2(axs[2])
        self.short_push2(axs[3])
        self.short_retract2(axs[4])
        
    def all_short_motor_align_heatmap_neuron(self, axs):
        self.short_push1_heatmap_neuron(axs[0])
        self.short_retract1_heatmap_neuron(axs[1])
        self.short_wait2_heatmap_neuron(axs[2])
        self.short_push2_heatmap_neuron(axs[3])
        self.short_retract2_heatmap_neuron(axs[4])
    
    def all_long_motor_align(self, axs):
        self.long_push1(axs[0])
        self.long_retract1(axs[1])
        self.long_wait2(axs[2])
        self.long_push2(axs[3])
        self.long_retract2(axs[4])

    def all_long_motor_align_heatmap_neuron(self, axs):
        self.long_push1_heatmap_neuron(axs[0])
        self.long_retract1_heatmap_neuron(axs[1])
        self.long_wait2_heatmap_neuron(axs[2])
        self.long_push2_heatmap_neuron(axs[3])
        self.long_retract2_heatmap_neuron(axs[4])
    
    def all_short_epoch_motor_align(self, axs):
        self.short_epoch_push1(axs[0])
        self.short_epoch_retract1(axs[1])
        self.short_epoch_wait2(axs[2])
        self.short_epoch_push2(axs[3])
        self.short_epoch_retract2(axs[4])

>>>>>>> fb6c48a8
    def all_long_epoch_motor_align(self, axs):
        self.long_epoch_push1(axs[0])
        self.long_epoch_retract1(axs[1])
        self.long_epoch_wait2(axs[2])
        self.long_epoch_push2(axs[3])
        self.long_epoch_retract2(axs[4])
    
<<<<<<< HEAD
=======
    def all_both_motor_align(self, axs):
        self.both_push1(axs[0])
        self.both_retract1(axs[1])
        self.both_wait2(axs[2])
        self.both_push2(axs[3])
        self.both_retract2(axs[4])
        
    def all_both_motor_align_heatmap_neuron(self, axs):
        self.both_push1_heatmap_neuron(axs[0])
        self.both_retract1_heatmap_neuron(axs[1])
        self.both_wait2_heatmap_neuron(axs[2])
        self.both_push2_heatmap_neuron(axs[3])
        self.both_retract2_heatmap_neuron(axs[4])
    
>>>>>>> fb6c48a8
    # response to PushOnset1 (short).
    def short_push1(self, ax):
        self.plot_moto_outcome(
            ax, self.neu_seq_push1, self.neu_time_push1, self.outcome_push1,
<<<<<<< HEAD
            self.delay_push1, 0, self.significance['r_push'], cate=-1)
=======
            self.delay_push1, [0], self.significance['r_push1'], cate=-1)
>>>>>>> fb6c48a8
        ax.set_xlabel('time since PushOnset1 (ms)')
        ax.set_title('response to PushOnset1')
    
    # response to PushOnset1ing heatmap average across trials (short).
    def short_push1_heatmap_neuron(self, ax):
<<<<<<< HEAD
        idx = get_trial_type(self.cate_delay, self.delay_push1, 0)
        self.plot_heatmap_neuron(
            ax, self.neu_seq_push1[idx,:,:], self.neu_time_push1, self.significance['r_push'])
        ax.set_xlabel('time since PushOnset1 (ms)')
        ax.set_title('response to PushOnset1')
    
=======
        self.plot_heatmap_neuron(
            ax, self.neu_seq_push1[self.delay_push1==0,:,:],
            self.neu_time_push1, self.significance['r_push1'])
        ax.set_xlabel('time since PushOnset1 (ms)')
        ax.set_title('response to PushOnset1')
   
>>>>>>> fb6c48a8
    # response to PushOnset1 (short).
    def short_retract1(self, ax):
        self.plot_moto_outcome(
            ax, self.neu_seq_retract1, self.neu_time_retract1, self.outcome_retract1,
<<<<<<< HEAD
            self.delay_retract1, 0, self.significance['r_retract'], cate=-1)
=======
            self.delay_retract1, [0], self.significance['r_retract1'], cate=-1)
>>>>>>> fb6c48a8
        ax.set_xlabel('time since Retract1 end (ms)')
        ax.set_title('response to Retract1 end')
    
    # response to Retract1 end heatmap average across trials (short).
    def short_retract1_heatmap_neuron(self, ax):
<<<<<<< HEAD
        idx = get_trial_type(self.cate_delay, self.delay_retract1, 0)
        self.plot_heatmap_neuron(
            ax, self.neu_seq_retract1[idx,:,:], self.neu_time_retract1, self.significance['r_retract'])
        ax.set_xlabel('time since Retract1 end (ms)')
        ax.set_title('response to Retract1 end')
    
=======
        self.plot_heatmap_neuron(
            ax, self.neu_seq_retract1[self.delay_retract1==0,:,:],
            self.neu_time_retract1, self.significance['r_retract1'])
        ax.set_xlabel('time since Retract1 end (ms)')
        ax.set_title('response to Retract1 end')
        
>>>>>>> fb6c48a8
    # response to WaitForPush2 start (short).
    def short_wait2(self, ax):
        self.plot_moto_outcome(
            ax, self.neu_seq_wait2, self.neu_time_wait2, self.outcome_wait2,
<<<<<<< HEAD
            self.delay_wait2, 0, self.significance['r_wait'], cate=-1)
=======
            self.delay_wait2, [0], self.significance['r_wait'], cate=-1)
>>>>>>> fb6c48a8
        ax.set_xlabel('time since WaitForPush2 start (ms)')
        ax.set_title('response to WaitForPush2 start')
    
    # response to WaitForPush2 start heatmap average across trials (short).
    def short_wait2_heatmap_neuron(self, ax):
<<<<<<< HEAD
        idx = get_trial_type(self.cate_delay, self.delay_wait2, 0)
        self.plot_heatmap_neuron(
            ax, self.neu_seq_wait2[idx,:,:], self.neu_time_wait2, self.significance['r_wait'])
=======
        self.plot_heatmap_neuron(
            ax, self.neu_seq_wait2[self.delay_wait2==0,:,:],
            self.neu_time_wait2, self.significance['r_wait'])
>>>>>>> fb6c48a8
        ax.set_xlabel('time since WaitForPush2 start (ms)')
        ax.set_title('response to WaitForPush2 start')
    
    # response to PushOnset2 (short).
    def short_push2(self, ax):
        self.plot_moto_outcome(
            ax, self.neu_seq_push2, self.neu_time_push2, self.outcome_push2,
<<<<<<< HEAD
            self.delay_push2, 0, self.significance['r_push'], cate=-1)
=======
            self.delay_push2, [0], self.significance['r_push2'], cate=-1)
>>>>>>> fb6c48a8
        ax.set_xlabel('time since PushOnset2 (ms)')
        ax.set_title('response to PushOnset2')
    
    # response to PushOnset2  heatmap average across trials (short).
    def short_push2_heatmap_neuron(self, ax):
<<<<<<< HEAD
        idx = get_trial_type(self.cate_delay, self.delay_push2, 0)
        self.plot_heatmap_neuron(
            ax, self.neu_seq_push2[idx,:,:], self.neu_time_push2, self.significance['r_push'])
=======
        self.plot_heatmap_neuron(
            ax, self.neu_seq_push2[self.delay_push2==0,:,:],
            self.neu_time_push2, self.significance['r_push2'])
>>>>>>> fb6c48a8
        ax.set_xlabel('time since PushOnset2 (ms)')
        ax.set_title('response to PushOnset2 ')
    
    # response to PushOnset2 (short).
    def short_retract2(self, ax):
        self.plot_moto(
            ax, self.neu_seq_retract2, self.neu_time_retract2,
<<<<<<< HEAD
            self.delay_retract2, 0, self.significance['r_retract'], cate=-1)
=======
            self.delay_retract2, [0], self.significance['r_retract2'], cate=-1)
>>>>>>> fb6c48a8
        ax.set_xlabel('time since Retract2 (ms)')
        ax.set_title('response to Retract2')
    
    # response to Retract2 heatmap average across trials (short).
    def short_retract2_heatmap_neuron(self, ax):
<<<<<<< HEAD
        idx = get_trial_type(self.cate_delay, self.delay_retract2, 0)
        self.plot_heatmap_neuron(
            ax, self.neu_seq_retract2[idx,:,:], self.neu_time_retract2, self.significance['r_retract'])
=======
        self.plot_heatmap_neuron(
            ax, self.neu_seq_retract2[self.delay_retract2==0,:,:],
            self.neu_time_retract2, self.significance['r_retract2'])
>>>>>>> fb6c48a8
        ax.set_xlabel('time since Retract2 (ms)')
        ax.set_title('response to Retract2')
    
    # response to PushOnset1 with epoch (short).
    def short_epoch_push1(self, ax):
        self.plot_motor_epoch(
            ax,
            self.neu_seq_push1, self.neu_time_push1, self.outcome_push1,
<<<<<<< HEAD
            self.delay_push1, 0,
            self.significance['r_push'], cate=-1)
        ax.set_xlabel('time since PushOnset1 (ms)')
        ax.set_title('response to PushOnset1 (reward)')
    
    # response to Retract1 end with epoch (short).
    def short_epoch_retract1(self, ax):
        self.plot_motor_epoch(
            ax,
            self.neu_seq_retract1, self.neu_time_retract1, self.outcome_retract1,
            self.delay_retract1, 0,
            self.significance['r_retract'], cate=-1)
        ax.set_xlabel('time since Retract1 end (ms)')
        ax.set_title('response to Retract1 end (reward)')
    
    # response to WaitForPush2 start with epoch (short).
    def short_epoch_wait2(self, ax):
        self.plot_motor_epoch(
            ax,
            self.neu_seq_wait2, self.neu_time_wait2, self.outcome_wait2,
            self.delay_wait2, 0,
            self.significance['r_wait'], cate=-1)
        ax.set_xlabel('time since WaitForPush2 start (ms)')
        ax.set_title('response to WaitForPush2 start (reward)')
    
    # response to PushOnset2 with epoch (short).
    def short_epoch_push2(self, ax):
        self.plot_motor_epoch(
            ax,
            self.neu_seq_push2, self.neu_time_push2, self.outcome_push2,
            self.delay_push2, 0,
            self.significance['r_push'], cate=-1)
        ax.set_xlabel('time since PushOnset2 (ms)')
        ax.set_title('response to PushOnset2 (reward)')
    
    # response to Retract2 with epoch (short).
    def short_epoch_retract2(self, ax):
        self.plot_motor_epoch(
            ax,
            self.neu_seq_retract2, self.neu_time_retract2, self.outcome_retract2,
            self.delay_retract2, 0,
            self.significance['r_retract'], cate=-1)
        ax.set_xlabel('time since Retract2 (ms)')
        ax.set_title('response to Retract2 (reward)')       
    
    # response to PushOnset1 (long).
    def long_push1(self, ax):
        self.plot_moto_outcome(
            ax, self.neu_seq_push1, self.neu_time_push1, self.outcome_push1,
            self.delay_push1, 1, self.significance['r_push'], cate=-1)
        ax.set_xlabel('time since PushOnset1 (ms)')
        ax.set_title('response to PushOnset1')
    
    # response to PushOnset1ing heatmap average across trials (long).
    def long_push1_heatmap_neuron(self, ax):
        idx = get_trial_type(self.cate_delay, self.delay_push1, 1)
        self.plot_heatmap_neuron(
            ax, self.neu_seq_push1[idx,:,:], self.neu_time_push1, self.significance['r_push'])
        ax.set_xlabel('time since PushOnset1 (ms)')
        ax.set_title('response to PushOnset1')
    
    # response to PushOnset1 (long).
    def long_retract1(self, ax):
        self.plot_moto_outcome(
            ax, self.neu_seq_retract1, self.neu_time_retract1, self.outcome_retract1,
            self.delay_retract1, 1, self.significance['r_retract'], cate=-1)
        ax.set_xlabel('time since Retract1 end (ms)')
        ax.set_title('response to Retract1 end')
    
    # response to Retract1 end heatmap average across trials (long).
    def long_retract1_heatmap_neuron(self, ax):
        idx = get_trial_type(self.cate_delay, self.delay_retract1, 1)
        self.plot_heatmap_neuron(
            ax, self.neu_seq_retract1[idx,:,:], self.neu_time_retract1, self.significance['r_retract'])
        ax.set_xlabel('time since Retract1 end (ms)')
        ax.set_title('response to Retract1 end')
    
    # response to WaitForPush2 start (long).
    def long_wait2(self, ax):
        self.plot_moto_outcome(
            ax, self.neu_seq_wait2, self.neu_time_wait2, self.outcome_wait2,
            self.delay_wait2, 1, self.significance['r_wait'], cate=-1)
        ax.set_xlabel('time since WaitForPush2 start (ms)')
        ax.set_title('response to WaitForPush2 start')
    
    # response to WaitForPush2 start heatmap average across trials (long).
    def long_wait2_heatmap_neuron(self, ax):
        idx = get_trial_type(self.cate_delay, self.delay_wait2, 1)
        self.plot_heatmap_neuron(
            ax, self.neu_seq_wait2[idx,:,:], self.neu_time_wait2, self.significance['r_wait'])
        ax.set_xlabel('time since WaitForPush2 start (ms)')
        ax.set_title('response to WaitForPush2 start')
    
    # response to PushOnset2 (long).
    def long_push2(self, ax):
        self.plot_moto_outcome(
            ax, self.neu_seq_push2, self.neu_time_push2, self.outcome_push2,
            self.delay_push2, 1, self.significance['r_push'], cate=-1)
        ax.set_xlabel('time since PushOnset2 (ms)')
        ax.set_title('response to PushOnset2')
    
    # response to PushOnset2  heatmap average across trials (long).
    def long_push2_heatmap_neuron(self, ax):
        idx = get_trial_type(self.cate_delay, self.delay_push2, 1)
        self.plot_heatmap_neuron(
            ax, self.neu_seq_push2[idx,:,:], self.neu_time_push2, self.significance['r_push'])
        ax.set_xlabel('time since PushOnset2 (ms)')
        ax.set_title('response to PushOnset2 ')
    
    # response to PushOnset2 (long).
    def long_retract2(self, ax):
        self.plot_moto(
            ax, self.neu_seq_retract2, self.neu_time_retract2,
            self.delay_retract2, 1, self.significance['r_retract'], cate=-1)
        ax.set_xlabel('time since Retract2 (ms)')
        ax.set_title('response to Retract2')
    
    # response to Retract2 heatmap average across trials (long).
    def long_retract2_heatmap_neuron(self, ax):
        idx = get_trial_type(self.cate_delay, self.delay_retract2, 1)
        self.plot_heatmap_neuron(
            ax, self.neu_seq_retract2[idx,:,:], self.neu_time_retract2, self.significance['r_retract'])
        ax.set_xlabel('time since Retract2 (ms)')
        ax.set_title('response to Retract2')
    
    # response to PushOnset1 with epoch (long).
    def long_epoch_push1(self, ax):
        self.plot_motor_epoch(
            ax,
            self.neu_seq_push1, self.neu_time_push1, self.outcome_push1,
            self.delay_push1, 1,
            self.significance['r_push'], cate=-1)
        ax.set_xlabel('time since PushOnset1 (ms)')
        ax.set_title('response to PushOnset1 (reward)')
    
    # response to Retract1 end with epoch (long).
    def long_epoch_retract1(self, ax):
        self.plot_motor_epoch(
            ax,
            self.neu_seq_retract1, self.neu_time_retract1, self.outcome_retract1,
            self.delay_retract1, 1,
            self.significance['r_retract'], cate=-1)
        ax.set_xlabel('time since Retract1 end (ms)')
        ax.set_title('response to Retract1 end (reward)')
    
    # response to WaitForPush2 start with epoch (long).
    def long_epoch_wait2(self, ax):
        self.plot_motor_epoch(
            ax,
            self.neu_seq_wait2, self.neu_time_wait2, self.outcome_wait2,
            self.delay_wait2, 1,
            self.significance['r_wait'], cate=-1)
        ax.set_xlabel('time since WaitForPush2 start (ms)')
        ax.set_title('response to WaitForPush2 start (reward)')
    
    # response to PushOnset2 with epoch (long).
    def long_epoch_push2(self, ax):
        self.plot_motor_epoch(
            ax,
            self.neu_seq_push2, self.neu_time_push2, self.outcome_push2,
            self.delay_push2, 1,
            self.significance['r_push'], cate=-1)
        ax.set_xlabel('time since PushOnset2 (ms)')
        ax.set_title('response to PushOnset2 (reward)')
    
    # response to Retract2 with epoch (long).
    def long_epoch_retract2(self, ax):
        self.plot_motor_epoch(
            ax,
            self.neu_seq_retract2, self.neu_time_retract2, self.outcome_retract2,
            self.delay_retract2, 1,
            self.significance['r_retract'], cate=-1)
        ax.set_xlabel('time since Retract2 (ms)')
        ax.set_title('response to Retract2 (reward)')       
=======
            self.delay_push1, [0], self.epoch_push1,
            self.significance['r_push1'], cate=-1)
        ax.set_xlabel('time since PushOnset1 (ms)')
        ax.set_title('response to PushOnset1 (reward)')
    
    # response to Retract1 end with epoch (short).
    def short_epoch_retract1(self, ax):
        self.plot_motor_epoch(
            ax,
            self.neu_seq_retract1, self.neu_time_retract1, self.outcome_retract1,
            self.delay_retract1, [0], self.epoch_retract1,
            self.significance['r_retract1'], cate=-1)
        ax.set_xlabel('time since Retract1 end (ms)')
        ax.set_title('response to Retract1 end (reward)')
    
    # response to WaitForPush2 start with epoch (short).
    def short_epoch_wait2(self, ax):
        self.plot_motor_epoch(
            ax,
            self.neu_seq_wait2, self.neu_time_wait2, self.outcome_wait2,
            self.delay_wait2, [0], self.epoch_wait2,
            self.significance['r_wait'], cate=-1)
        ax.set_xlabel('time since WaitForPush2 start (ms)')
        ax.set_title('response to WaitForPush2 start (reward)')
    
    # response to PushOnset2 with epoch (short).
    def short_epoch_push2(self, ax):
        self.plot_motor_epoch(
            ax,
            self.neu_seq_push2, self.neu_time_push2, self.outcome_push2,
            self.delay_push2, [0], self.epoch_push2,
            self.significance['r_push2'], cate=-1)
        ax.set_xlabel('time since PushOnset2 (ms)')
        ax.set_title('response to PushOnset2 (reward)')
    
    # response to Retract2 with epoch (short).
    def short_epoch_retract2(self, ax):
        self.plot_motor_epoch(
            ax,
            self.neu_seq_retract2, self.neu_time_retract2, self.outcome_retract2,
            self.delay_retract2, [0], self.epoch_retract2,
            self.significance['r_retract2'], cate=-1)
        ax.set_xlabel('time since Retract2 (ms)')
        ax.set_title('response to Retract2 (reward)')       
    
    # response to PushOnset1 (long).
    def long_push1(self, ax):
        self.plot_moto_outcome(
            ax, self.neu_seq_push1, self.neu_time_push1, self.outcome_push1,
            self.delay_push1, [1], self.significance['r_push1'], cate=-1)
        ax.set_xlabel('time since PushOnset1 (ms)')
        ax.set_title('response to PushOnset1')
    
    # response to PushOnset1ing heatmap average across trials (long).
    def long_push1_heatmap_neuron(self, ax):
        self.plot_heatmap_neuron(
            ax, self.neu_seq_push1[self.delay_push1==1,:,:],
            self.neu_time_push1, self.significance['r_push1'])
        ax.set_xlabel('time since PushOnset1 (ms)')
        ax.set_title('response to PushOnset1')
    
    # response to PushOnset1 (long).
    def long_retract1(self, ax):
        self.plot_moto_outcome(
            ax, self.neu_seq_retract1, self.neu_time_retract1, self.outcome_retract1,
            self.delay_retract1, [1], self.significance['r_retract1'], cate=-1)
        ax.set_xlabel('time since Retract1 end (ms)')
        ax.set_title('response to Retract1 end')
    
    # response to Retract1 end heatmap average across trials (long).
    def long_retract1_heatmap_neuron(self, ax):
        self.plot_heatmap_neuron(
            ax, self.neu_seq_retract1[self.delay_retract1==1,:,:],
            self.neu_time_retract1, self.significance['r_retract1'])
        ax.set_xlabel('time since Retract1 end (ms)')
        ax.set_title('response to Retract1 end')
    
    # response to WaitForPush2 start (long).
    def long_wait2(self, ax):
        self.plot_moto_outcome(
            ax, self.neu_seq_wait2, self.neu_time_wait2, self.outcome_wait2,
            self.delay_wait2, [1], self.significance['r_wait'], cate=-1)
        ax.set_xlabel('time since WaitForPush2 start (ms)')
        ax.set_title('response to WaitForPush2 start')
    
    # response to WaitForPush2 start heatmap average across trials (long).
    def long_wait2_heatmap_neuron(self, ax):
        self.plot_heatmap_neuron(
            ax, self.neu_seq_wait2[self.delay_wait2==1,:,:],
            self.neu_time_wait2, self.significance['r_wait'])
        ax.set_xlabel('time since WaitForPush2 start (ms)')
        ax.set_title('response to WaitForPush2 start')
    
    # response to PushOnset2 (long).
    def long_push2(self, ax):
        self.plot_moto_outcome(
            ax, self.neu_seq_push2, self.neu_time_push2, self.outcome_push2,
            self.delay_push2, [1], self.significance['r_push2'], cate=-1)
        ax.set_xlabel('time since PushOnset2 (ms)')
        ax.set_title('response to PushOnset2')
    
    # response to PushOnset2  heatmap average across trials (long).
    def long_push2_heatmap_neuron(self, ax):
        self.plot_heatmap_neuron(
            ax, self.neu_seq_push2[self.delay_push2==1,:,:],
            self.neu_time_push2, self.significance['r_push2'])
        ax.set_xlabel('time since PushOnset2 (ms)')
        ax.set_title('response to PushOnset2 ')
    
    # response to PushOnset2 (long).
    def long_retract2(self, ax):
        self.plot_moto(
            ax, self.neu_seq_retract2, self.neu_time_retract2,
            self.delay_retract2, [1], self.significance['r_retract2'], cate=-1)
        ax.set_xlabel('time since Retract2 (ms)')
        ax.set_title('response to Retract2')
    
    # response to Retract2 heatmap average across trials (long).
    def long_retract2_heatmap_neuron(self, ax):
        self.plot_heatmap_neuron(
            ax, self.neu_seq_retract2[self.delay_retract2==1,:,:],
            self.neu_time_retract2, self.significance['r_retract2'])
        ax.set_xlabel('time since Retract2 (ms)')
        ax.set_title('response to Retract2')
    
    # response to PushOnset1 with epoch (long).
    def long_epoch_push1(self, ax):
        self.plot_motor_epoch(
            ax,
            self.neu_seq_push1, self.neu_time_push1, self.outcome_push1,
            self.delay_push1, [1], self.epoch_push1,
            self.significance['r_push1'], cate=-1)
        ax.set_xlabel('time since PushOnset1 (ms)')
        ax.set_title('response to PushOnset1 (reward)')
    
    # response to Retract1 end with epoch (long).
    def long_epoch_retract1(self, ax):
        self.plot_motor_epoch(
            ax,
            self.neu_seq_retract1, self.neu_time_retract1, self.outcome_retract1,
            self.delay_retract1, [1], self.epoch_retract1,
            self.significance['r_retract1'], cate=-1)
        ax.set_xlabel('time since Retract1 end (ms)')
        ax.set_title('response to Retract1 end (reward)')
    
    # response to WaitForPush2 start with epoch (long).
    def long_epoch_wait2(self, ax):
        self.plot_motor_epoch(
            ax,
            self.neu_seq_wait2, self.neu_time_wait2, self.outcome_wait2,
            self.delay_wait2, [1], self.epoch_wait2,
            self.significance['r_wait'], cate=-1)
        ax.set_xlabel('time since WaitForPush2 start (ms)')
        ax.set_title('response to WaitForPush2 start (reward)')
    
    # response to PushOnset2 with epoch (long).
    def long_epoch_push2(self, ax):
        self.plot_motor_epoch(
            ax,
            self.neu_seq_push2, self.neu_time_push2, self.outcome_push2,
            self.delay_push2, [1], self.epoch_push2,
            self.significance['r_push2'], cate=-1)
        ax.set_xlabel('time since PushOnset2 (ms)')
        ax.set_title('response to PushOnset2 (reward)')
    
    # response to Retract2 with epoch (long).
    def long_epoch_retract2(self, ax):
        self.plot_motor_epoch(
            ax,
            self.neu_seq_retract2, self.neu_time_retract2, self.outcome_retract2,
            self.delay_retract2, [1], self.epoch_retract2,
            self.significance['r_retract2'], cate=-1)
        ax.set_xlabel('time since Retract2 (ms)')
        ax.set_title('response to Retract2 (reward)')
    
    # response to PushOnset1 (both).
    def both_push1(self, ax):
        self.plot_moto_outcome(
            ax, self.neu_seq_push1, self.neu_time_push1, self.outcome_push1,
            self.delay_push1, [0,1], self.significance['r_push1'], cate=-1)
        ax.set_xlabel('time since PushOnset1 (ms)')
        ax.set_title('response to PushOnset1')

    # response to PushOnset1ing heatmap average across trials (both).
    def both_push1_heatmap_neuron(self, ax):
        self.plot_heatmap_neuron(
            ax, self.neu_seq_push1,
            self.neu_time_push1, self.significance['r_push1'])
        ax.set_xlabel('time since PushOnset1 (ms)')
        ax.set_title('response to PushOnset1')
    
    # response to Retract1 end (both).
    def both_retract1(self, ax):
        self.plot_moto_outcome(
            ax, self.neu_seq_retract1, self.neu_time_retract1, self.outcome_retract1,
            self.delay_retract1, [0,1], self.significance['r_retract1'], cate=-1)
        ax.set_xlabel('time since Retract1 end (ms)')
        ax.set_title('response to Retract1 end')

    # response to Retract1 end heatmap average across trials (both).
    def both_retract1_heatmap_neuron(self, ax):
        self.plot_heatmap_neuron(
            ax, self.neu_seq_retract1,
            self.neu_time_retract1, self.significance['r_retract1'])
        ax.set_xlabel('time since Retract1 end (ms)')
        ax.set_title('response to Retract1 end')
    
    # response to WaitForPush2 start (both).
    def both_wait2(self, ax):
        self.plot_moto_outcome(
            ax, self.neu_seq_wait2, self.neu_time_wait2, self.outcome_wait2,
            self.delay_wait2, [0,1], self.significance['r_wait'], cate=-1)
        ax.set_xlabel('time since WaitForPush2 start (ms)')
        ax.set_title('response to WaitForPush2 start')

    # response to WaitForPush2 start heatmap average across trials (both).
    def both_wait2_heatmap_neuron(self, ax):
        self.plot_heatmap_neuron(
            ax, self.neu_seq_wait2,
            self.neu_time_wait2, self.significance['r_wait'])
        ax.set_xlabel('time since WaitForPush2 start (ms)')
        ax.set_title('response to WaitForPush2 start')
    
    # response to PushOnset2 (both).
    def both_push2(self, ax):
        self.plot_moto_outcome(
            ax, self.neu_seq_push2, self.neu_time_push2, self.outcome_push2,
            self.delay_push2, [0,1], self.significance['r_push2'], cate=-1)
        ax.set_xlabel('time since PushOnset2 (ms)')
        ax.set_title('response to PushOnset2')

    # response to PushOnset2  heatmap average across trials (both).
    def both_push2_heatmap_neuron(self, ax):
        self.plot_heatmap_neuron(
            ax, self.neu_seq_push2,
            self.neu_time_push2, self.significance['r_push2'])
        ax.set_xlabel('time since PushOnset2 (ms)')
        ax.set_title('response to PushOnset2 ')
    
    # response to Retract2 (both).
    def both_retract2(self, ax):
        self.plot_moto(
            ax, self.neu_seq_retract2, self.neu_time_retract2,
            self.delay_retract2, [0,1], self.significance['r_retract2'], cate=-1)
        ax.set_xlabel('time since Retract2 (ms)')
        ax.set_title('response to Retract2')

    # response to Retract2 heatmap average across trials (both).
    def both_retract2_heatmap_neuron(self, ax):
        self.plot_heatmap_neuron(
            ax, self.neu_seq_retract2,
            self.neu_time_retract2, self.significance['r_retract2'])
        ax.set_xlabel('time since Retract2 (ms)')
        ax.set_title('response to Retract2')
    
    # response to push osnet.
    def onset(self, ax):
        self.plot_push_onset(ax, self.significance['r_push1']+self.significance['r_push2'], cate=-1)
        ax.set_xlabel('time since push onset (ms)')
        ax.set_title('response to all push onset')
    
    # response to push osnet.
    def onset_heatmap_neuron(self, axs):
        neu_seq = [self.neu_seq_push1[self.outcome_push1!=1,:,:],
                   self.neu_seq_push2[self.outcome_push2==0,:,:],
                   self.neu_seq_push2[self.outcome_push2==3,:,:]]
        for i in range(3):
            self.plot_heatmap_neuron(
                axs[i], neu_seq[i], self.neu_time_push1,
                self.significance['r_push1']+self.significance['r_push2'])
            axs[i].set_xlabel('time since push onset (ms)')
        axs[0].set_title('response to Push1 all')
        axs[1].set_title('response to Push2 reward')
        axs[2].set_title('response to Push2 early')
>>>>>>> fb6c48a8
        
    # response to licking.
    def lick(self, ax):
        self.plot_lick(ax, self.significance['r_lick'], cate=-1)
        ax.set_xlabel('time since lick (ms)')
        ax.set_title('response to lick')
    
    # response to licking heatmap average across trials.
    def lick_heatmap_neuron(self, ax):
        self.plot_heatmap_neuron(
<<<<<<< HEAD
            ax, self.neu_seq_lick, self.neu_time_lick, self.significance['r_lick'])
        ax.set_xlabel('time since lick (ms)')
        ax.set_title('response to all lick')
    
    # response to push osnet.
    def onset(self, ax):
        self.plot_push_onset(ax, self.significance['r_push'], cate=-1)
        ax.set_xlabel('time since push onset (ms)')
        ax.set_title('response to all push onset')
    
    # response to push osnet.
    def onset_heatmap_neuron(self, axs):
        neu_seq = [self.neu_seq_push1[self.outcome_push1!=1,:,:],
                   self.neu_seq_push2[self.outcome_push2==0,:,:],
                   self.neu_seq_push2[self.outcome_push2==3,:,:]]
        for i in range(3):
            self.plot_heatmap_neuron(
                axs[i], neu_seq[i], self.neu_time_push1, self.significance['r_push'])
            axs[i].set_xlabel('time since push onset (ms)')
        axs[0].set_title('response to PO1 all')
        axs[1].set_title('response to PO2 reward')
        axs[2].set_title('response to PO2 early')
=======
            ax, self.neu_seq_lick[self.lick_label==1,:,:], self.neu_time_lick, self.significance['r_lick'])
        ax.set_xlabel('time since lick (ms)')
        ax.set_title('response to consummatory lick')
>>>>>>> fb6c48a8


class plotter_VIPG8_motor(plotter_utils):
    def __init__(self, neural_trials, labels, significance, cate_delay):
        super().__init__(neural_trials, labels, significance, cate_delay)
    
    def all_short_motor_align(self, axs):
        self.short_push1(axs[0])
        self.short_retract1(axs[1])
        self.short_wait2(axs[2])
        self.short_push2(axs[3])
        self.short_retract2(axs[4])
        
    def all_short_motor_align_heatmap_neuron(self, axs):
        self.short_push1_heatmap_neuron(axs[0])
        self.short_retract1_heatmap_neuron(axs[1])
        self.short_wait2_heatmap_neuron(axs[2])
        self.short_push2_heatmap_neuron(axs[3])
        self.short_retract2_heatmap_neuron(axs[4])
    
    def all_long_motor_align(self, axs):
        self.long_push1(axs[0])
        self.long_retract1(axs[1])
        self.long_wait2(axs[2])
        self.long_push2(axs[3])
        self.long_retract2(axs[4])

    def all_long_motor_align_heatmap_neuron(self, axs):
        self.long_push1_heatmap_neuron(axs[0])
        self.long_retract1_heatmap_neuron(axs[1])
        self.long_wait2_heatmap_neuron(axs[2])
        self.long_push2_heatmap_neuron(axs[3])
        self.long_retract2_heatmap_neuron(axs[4])
    
    def all_short_epoch_motor_align(self, axs):
        self.short_epoch_push1(axs[0])
        self.short_epoch_retract1(axs[1])
        self.short_epoch_wait2(axs[2])
        self.short_epoch_push2(axs[3])
        self.short_epoch_retract2(axs[4])

    def all_long_epoch_motor_align(self, axs):
        self.long_epoch_push1(axs[0])
        self.long_epoch_retract1(axs[1])
        self.long_epoch_wait2(axs[2])
        self.long_epoch_push2(axs[3])
        self.long_epoch_retract2(axs[4])
    
    # response to PushOnset1 (short).
    def short_push1(self, ax):
        self.plot_moto_outcome(
            ax, self.neu_seq_push1, self.neu_time_push1, self.outcome_push1,
<<<<<<< HEAD
            self.delay_push1, 0, self.significance['r_push'], cate=1)
=======
            self.delay_push1, [0], self.significance['r_push'], cate=1)
>>>>>>> fb6c48a8
        ax.set_xlabel('time since PushOnset1 (ms)')
        ax.set_title('response to PushOnset1')
    
    # response to PushOnset1ing heatmap average across trials (short).
    def short_push1_heatmap_neuron(self, ax):
<<<<<<< HEAD
        idx = get_trial_type(self.cate_delay, self.delay_push1, 0)
        self.plot_heatmap_neuron(
            ax, self.neu_seq_push1[idx,:,:], self.neu_time_push1, self.significance['r_push'])
        ax.set_xlabel('time since PushOnset1 (ms)')
        ax.set_title('response to PushOnset1')
    
=======
        self.plot_heatmap_neuron(
            ax, self.neu_seq_push1[self.delay_push1==0,:,:],
            self.neu_time_push1, self.significance['r_push'])
        ax.set_xlabel('time since PushOnset1 (ms)')
        ax.set_title('response to PushOnset1')
   
>>>>>>> fb6c48a8
    # response to PushOnset1 (short).
    def short_retract1(self, ax):
        self.plot_moto_outcome(
            ax, self.neu_seq_retract1, self.neu_time_retract1, self.outcome_retract1,
<<<<<<< HEAD
            self.delay_retract1, 0, self.significance['r_retract'], cate=1)
=======
            self.delay_retract1, [0], self.significance['r_retract'], cate=1)
>>>>>>> fb6c48a8
        ax.set_xlabel('time since Retract1 end (ms)')
        ax.set_title('response to Retract1 end')
    
    # response to Retract1 end heatmap average across trials (short).
    def short_retract1_heatmap_neuron(self, ax):
<<<<<<< HEAD
        idx = get_trial_type(self.cate_delay, self.delay_retract1, 0)
        self.plot_heatmap_neuron(
            ax, self.neu_seq_retract1[idx,:,:], self.neu_time_retract1, self.significance['r_retract'])
        ax.set_xlabel('time since Retract1 end (ms)')
        ax.set_title('response to Retract1 end')
    
=======
        self.plot_heatmap_neuron(
            ax, self.neu_seq_retract1[self.delay_retract1==0,:,:],
            self.neu_time_retract1, self.significance['r_retract'])
        ax.set_xlabel('time since Retract1 end (ms)')
        ax.set_title('response to Retract1 end')
        
>>>>>>> fb6c48a8
    # response to WaitForPush2 start (short).
    def short_wait2(self, ax):
        self.plot_moto_outcome(
            ax, self.neu_seq_wait2, self.neu_time_wait2, self.outcome_wait2,
<<<<<<< HEAD
            self.delay_wait2, 0, self.significance['r_wait'], cate=1)
=======
            self.delay_wait2, [0], self.significance['r_wait'], cate=1)
>>>>>>> fb6c48a8
        ax.set_xlabel('time since WaitForPush2 start (ms)')
        ax.set_title('response to WaitForPush2 start')
    
    # response to WaitForPush2 start heatmap average across trials (short).
    def short_wait2_heatmap_neuron(self, ax):
<<<<<<< HEAD
        idx = get_trial_type(self.cate_delay, self.delay_wait2, 0)
        self.plot_heatmap_neuron(
            ax, self.neu_seq_wait2[idx,:,:], self.neu_time_wait2, self.significance['r_wait'])
=======
        self.plot_heatmap_neuron(
            ax, self.neu_seq_wait2[self.delay_wait2==0,:,:],
            self.neu_time_wait2, self.significance['r_wait'])
>>>>>>> fb6c48a8
        ax.set_xlabel('time since WaitForPush2 start (ms)')
        ax.set_title('response to WaitForPush2 start')
    
    # response to PushOnset2 (short).
    def short_push2(self, ax):
        self.plot_moto_outcome(
            ax, self.neu_seq_push2, self.neu_time_push2, self.outcome_push2,
<<<<<<< HEAD
            self.delay_push2, 0, self.significance['r_push'], cate=1)
=======
            self.delay_push2, [0], self.significance['r_push'], cate=1)
>>>>>>> fb6c48a8
        ax.set_xlabel('time since PushOnset2 (ms)')
        ax.set_title('response to PushOnset2')
    
    # response to PushOnset2  heatmap average across trials (short).
    def short_push2_heatmap_neuron(self, ax):
<<<<<<< HEAD
        idx = get_trial_type(self.cate_delay, self.delay_push2, 0)
        self.plot_heatmap_neuron(
            ax, self.neu_seq_push2[idx,:,:], self.neu_time_push2, self.significance['r_push'])
=======
        self.plot_heatmap_neuron(
            ax, self.neu_seq_push2[self.delay_push2==0,:,:],
            self.neu_time_push2, self.significance['r_push'])
>>>>>>> fb6c48a8
        ax.set_xlabel('time since PushOnset2 (ms)')
        ax.set_title('response to PushOnset2 ')
    
    # response to PushOnset2 (short).
    def short_retract2(self, ax):
        self.plot_moto(
            ax, self.neu_seq_retract2, self.neu_time_retract2,
<<<<<<< HEAD
            self.delay_retract2, 0, self.significance['r_retract'], cate=1)
=======
            self.delay_retract2, [0], self.significance['r_retract'], cate=1)
>>>>>>> fb6c48a8
        ax.set_xlabel('time since Retract2 (ms)')
        ax.set_title('response to Retract2')
    
    # response to Retract2 heatmap average across trials (short).
    def short_retract2_heatmap_neuron(self, ax):
<<<<<<< HEAD
        idx = get_trial_type(self.cate_delay, self.delay_retract2, 0)
        self.plot_heatmap_neuron(
            ax, self.neu_seq_retract2[idx,:,:], self.neu_time_retract2, self.significance['r_retract'])
=======
        self.plot_heatmap_neuron(
            ax, self.neu_seq_retract2[self.delay_retract2==0,:,:],
            self.neu_time_retract2, self.significance['r_retract'])
>>>>>>> fb6c48a8
        ax.set_xlabel('time since Retract2 (ms)')
        ax.set_title('response to Retract2')
    
    # response to PushOnset1 with epoch (short).
    def short_epoch_push1(self, ax):
        self.plot_motor_epoch(
            ax,
            self.neu_seq_push1, self.neu_time_push1, self.outcome_push1,
<<<<<<< HEAD
            self.delay_push1, 0,
=======
            self.delay_push1, [0], self.epoch_push1,
>>>>>>> fb6c48a8
            self.significance['r_push'], cate=1)
        ax.set_xlabel('time since PushOnset1 (ms)')
        ax.set_title('response to PushOnset1 (reward)')
    
    # response to Retract1 end with epoch (short).
    def short_epoch_retract1(self, ax):
        self.plot_motor_epoch(
            ax,
            self.neu_seq_retract1, self.neu_time_retract1, self.outcome_retract1,
<<<<<<< HEAD
            self.delay_retract1, 0,
=======
            self.delay_retract1, [0], self.epoch_retract1,
>>>>>>> fb6c48a8
            self.significance['r_retract'], cate=1)
        ax.set_xlabel('time since Retract1 end (ms)')
        ax.set_title('response to Retract1 end (reward)')
    
    # response to WaitForPush2 start with epoch (short).
    def short_epoch_wait2(self, ax):
        self.plot_motor_epoch(
            ax,
            self.neu_seq_wait2, self.neu_time_wait2, self.outcome_wait2,
<<<<<<< HEAD
            self.delay_wait2, 0,
=======
            self.delay_wait2, [0], self.epoch_wait2,
>>>>>>> fb6c48a8
            self.significance['r_wait'], cate=1)
        ax.set_xlabel('time since WaitForPush2 start (ms)')
        ax.set_title('response to WaitForPush2 start (reward)')
    
    # response to PushOnset2 with epoch (short).
    def short_epoch_push2(self, ax):
        self.plot_motor_epoch(
            ax,
            self.neu_seq_push2, self.neu_time_push2, self.outcome_push2,
<<<<<<< HEAD
            self.delay_push2, 0,
=======
            self.delay_push2, [0], self.epoch_push2,
>>>>>>> fb6c48a8
            self.significance['r_push'], cate=1)
        ax.set_xlabel('time since PushOnset2 (ms)')
        ax.set_title('response to PushOnset2 (reward)')
    
    # response to Retract2 with epoch (short).
    def short_epoch_retract2(self, ax):
        self.plot_motor_epoch(
            ax,
            self.neu_seq_retract2, self.neu_time_retract2, self.outcome_retract2,
<<<<<<< HEAD
            self.delay_retract2, 0,
=======
            self.delay_retract2, [0], self.epoch_retract2,
>>>>>>> fb6c48a8
            self.significance['r_retract'], cate=1)
        ax.set_xlabel('time since Retract2 (ms)')
        ax.set_title('response to Retract2 (reward)')       
    
    # response to PushOnset1 (long).
    def long_push1(self, ax):
        self.plot_moto_outcome(
            ax, self.neu_seq_push1, self.neu_time_push1, self.outcome_push1,
<<<<<<< HEAD
            self.delay_push1, 1, self.significance['r_push'], cate=1)
=======
            self.delay_push1, [1], self.significance['r_push'], cate=1)
>>>>>>> fb6c48a8
        ax.set_xlabel('time since PushOnset1 (ms)')
        ax.set_title('response to PushOnset1')
    
    # response to PushOnset1ing heatmap average across trials (long).
    def long_push1_heatmap_neuron(self, ax):
<<<<<<< HEAD
        idx = get_trial_type(self.cate_delay, self.delay_push1, 1)
        self.plot_heatmap_neuron(
            ax, self.neu_seq_push1[idx,:,:], self.neu_time_push1, self.significance['r_push'])
=======
        self.plot_heatmap_neuron(
            ax, self.neu_seq_push1[self.delay_push1==1,:,:],
            self.neu_time_push1, self.significance['r_push'])
>>>>>>> fb6c48a8
        ax.set_xlabel('time since PushOnset1 (ms)')
        ax.set_title('response to PushOnset1')
    
    # response to PushOnset1 (long).
    def long_retract1(self, ax):
        self.plot_moto_outcome(
            ax, self.neu_seq_retract1, self.neu_time_retract1, self.outcome_retract1,
<<<<<<< HEAD
            self.delay_retract1, 1, self.significance['r_retract'], cate=1)
=======
            self.delay_retract1, [1], self.significance['r_retract'], cate=1)
>>>>>>> fb6c48a8
        ax.set_xlabel('time since Retract1 end (ms)')
        ax.set_title('response to Retract1 end')
    
    # response to Retract1 end heatmap average across trials (long).
    def long_retract1_heatmap_neuron(self, ax):
<<<<<<< HEAD
        idx = get_trial_type(self.cate_delay, self.delay_retract1, 1)
        self.plot_heatmap_neuron(
            ax, self.neu_seq_retract1[idx,:,:], self.neu_time_retract1, self.significance['r_retract'])
=======
        self.plot_heatmap_neuron(
            ax, self.neu_seq_retract1[self.delay_retract1==1,:,:],
            self.neu_time_retract1, self.significance['r_retract'])
>>>>>>> fb6c48a8
        ax.set_xlabel('time since Retract1 end (ms)')
        ax.set_title('response to Retract1 end')
    
    # response to WaitForPush2 start (long).
    def long_wait2(self, ax):
        self.plot_moto_outcome(
            ax, self.neu_seq_wait2, self.neu_time_wait2, self.outcome_wait2,
<<<<<<< HEAD
            self.delay_wait2, 1, self.significance['r_wait'], cate=1)
=======
            self.delay_wait2, [1], self.significance['r_wait'], cate=1)
>>>>>>> fb6c48a8
        ax.set_xlabel('time since WaitForPush2 start (ms)')
        ax.set_title('response to WaitForPush2 start')
    
    # response to WaitForPush2 start heatmap average across trials (long).
    def long_wait2_heatmap_neuron(self, ax):
<<<<<<< HEAD
        idx = get_trial_type(self.cate_delay, self.delay_wait2, 1)
        self.plot_heatmap_neuron(
            ax, self.neu_seq_wait2[idx,:,:], self.neu_time_wait2, self.significance['r_wait'])
=======
        self.plot_heatmap_neuron(
            ax, self.neu_seq_wait2[self.delay_wait2==1,:,:],
            self.neu_time_wait2, self.significance['r_wait'])
>>>>>>> fb6c48a8
        ax.set_xlabel('time since WaitForPush2 start (ms)')
        ax.set_title('response to WaitForPush2 start')
    
    # response to PushOnset2 (long).
    def long_push2(self, ax):
        self.plot_moto_outcome(
            ax, self.neu_seq_push2, self.neu_time_push2, self.outcome_push2,
<<<<<<< HEAD
            self.delay_push2, 1, self.significance['r_push'], cate=1)
=======
            self.delay_push2, [1], self.significance['r_push'], cate=1)
>>>>>>> fb6c48a8
        ax.set_xlabel('time since PushOnset2 (ms)')
        ax.set_title('response to PushOnset2')
    
    # response to PushOnset2  heatmap average across trials (long).
    def long_push2_heatmap_neuron(self, ax):
<<<<<<< HEAD
        idx = get_trial_type(self.cate_delay, self.delay_push2, 1)
        self.plot_heatmap_neuron(
            ax, self.neu_seq_push2[idx,:,:], self.neu_time_push2, self.significance['r_push'])
=======
        self.plot_heatmap_neuron(
            ax, self.neu_seq_push2[self.delay_push2==1,:,:],
            self.neu_time_push2, self.significance['r_push'])
>>>>>>> fb6c48a8
        ax.set_xlabel('time since PushOnset2 (ms)')
        ax.set_title('response to PushOnset2 ')
    
    # response to PushOnset2 (long).
    def long_retract2(self, ax):
        self.plot_moto(
            ax, self.neu_seq_retract2, self.neu_time_retract2,
<<<<<<< HEAD
            self.delay_retract2, 1, self.significance['r_retract'], cate=1)
=======
            self.delay_retract2, [1], self.significance['r_retract'], cate=1)
>>>>>>> fb6c48a8
        ax.set_xlabel('time since Retract2 (ms)')
        ax.set_title('response to Retract2')
    
    # response to Retract2 heatmap average across trials (long).
    def long_retract2_heatmap_neuron(self, ax):
<<<<<<< HEAD
        idx = get_trial_type(self.cate_delay, self.delay_retract2, 1)
        self.plot_heatmap_neuron(
            ax, self.neu_seq_retract2[idx,:,:], self.neu_time_retract2, self.significance['r_retract'])
=======
        self.plot_heatmap_neuron(
            ax, self.neu_seq_retract2[self.delay_retract2==1,:,:],
            self.neu_time_retract2, self.significance['r_retract'])
>>>>>>> fb6c48a8
        ax.set_xlabel('time since Retract2 (ms)')
        ax.set_title('response to Retract2')
    
    # response to PushOnset1 with epoch (long).
    def long_epoch_push1(self, ax):
        self.plot_motor_epoch(
            ax,
            self.neu_seq_push1, self.neu_time_push1, self.outcome_push1,
<<<<<<< HEAD
            self.delay_push1, 1,
=======
            self.delay_push1, [1], self.epoch_push1,
>>>>>>> fb6c48a8
            self.significance['r_push'], cate=1)
        ax.set_xlabel('time since PushOnset1 (ms)')
        ax.set_title('response to PushOnset1 (reward)')
    
    # response to Retract1 end with epoch (long).
    def long_epoch_retract1(self, ax):
        self.plot_motor_epoch(
            ax,
            self.neu_seq_retract1, self.neu_time_retract1, self.outcome_retract1,
<<<<<<< HEAD
            self.delay_retract1, 1,
=======
            self.delay_retract1, [1], self.epoch_retract1,
>>>>>>> fb6c48a8
            self.significance['r_retract'], cate=1)
        ax.set_xlabel('time since Retract1 end (ms)')
        ax.set_title('response to Retract1 end (reward)')
    
    # response to WaitForPush2 start with epoch (long).
    def long_epoch_wait2(self, ax):
        self.plot_motor_epoch(
            ax,
            self.neu_seq_wait2, self.neu_time_wait2, self.outcome_wait2,
<<<<<<< HEAD
            self.delay_wait2, 1,
=======
            self.delay_wait2, [1], self.epoch_wait2,
>>>>>>> fb6c48a8
            self.significance['r_wait'], cate=1)
        ax.set_xlabel('time since WaitForPush2 start (ms)')
        ax.set_title('response to WaitForPush2 start (reward)')
    
    # response to PushOnset2 with epoch (long).
    def long_epoch_push2(self, ax):
        self.plot_motor_epoch(
            ax,
            self.neu_seq_push2, self.neu_time_push2, self.outcome_push2,
<<<<<<< HEAD
            self.delay_push2, 1,
=======
            self.delay_push2, [1], self.epoch_push2,
>>>>>>> fb6c48a8
            self.significance['r_push'], cate=1)
        ax.set_xlabel('time since PushOnset2 (ms)')
        ax.set_title('response to PushOnset2 (reward)')
    
    # response to Retract2 with epoch (long).
    def long_epoch_retract2(self, ax):
        self.plot_motor_epoch(
            ax,
            self.neu_seq_retract2, self.neu_time_retract2, self.outcome_retract2,
<<<<<<< HEAD
            self.delay_retract2, 1,
            self.significance['r_retract'], cate=1)
        ax.set_xlabel('time since Retract2 (ms)')
        ax.set_title('response to Retract2 (reward)')       
        
    # response to licking.
    def lick(self, ax):
        self.plot_lick(ax, self.significance['r_lick'], cate=1)
        ax.set_xlabel('time since lick (ms)')
        ax.set_title('response to lick')
    
    # response to licking heatmap average across trials.
    def lick_heatmap_neuron(self, ax):
        self.plot_heatmap_neuron(
            ax, self.neu_seq_lick, self.neu_time_lick, self.significance['r_lick'])
        ax.set_xlabel('time since lick (ms)')
        ax.set_title('response to all lick')
=======
            self.delay_retract2, [1], self.epoch_retract2,
            self.significance['r_retract'], cate=1)
        ax.set_xlabel('time since Retract2 (ms)')
        ax.set_title('response to Retract2 (reward)')
>>>>>>> fb6c48a8
    
    # response to push osnet.
    def onset(self, ax):
        self.plot_push_onset(ax, self.significance['r_push'], cate=1)
        ax.set_xlabel('time since push onset (ms)')
        ax.set_title('response to all push onset')
    
    # response to push osnet.
    def onset_heatmap_neuron(self, axs):
        neu_seq = [self.neu_seq_push1[self.outcome_push1!=1,:,:],
                   self.neu_seq_push2[self.outcome_push2==0,:,:],
                   self.neu_seq_push2[self.outcome_push2==3,:,:]]
        for i in range(3):
            self.plot_heatmap_neuron(
                axs[i], neu_seq[i], self.neu_time_push1, self.significance['r_push'])
            axs[i].set_xlabel('time since push onset (ms)')
        axs[0].set_title('response to PO1 all')
        axs[1].set_title('response to PO2 reward')
<<<<<<< HEAD
        axs[2].set_title('response to PO2 early')
=======
        axs[2].set_title('response to PO2 early')
        
    # response to licking.
    def lick(self, ax):
        self.plot_lick(ax, self.significance['r_lick'], cate=1)
        ax.set_xlabel('time since lick (ms)')
        ax.set_title('response to lick')
    
    # response to licking heatmap average across trials.
    def lick_heatmap_neuron(self, ax):
        self.plot_heatmap_neuron(
            ax, self.neu_seq_lick[self.lick_label==1,:,:], self.neu_time_lick, self.significance['r_lick'])
        ax.set_xlabel('time since lick (ms)')
        ax.set_title('response to consummatory lick')
>>>>>>> fb6c48a8
<|MERGE_RESOLUTION|>--- conflicted
+++ resolved
@@ -1,3127 +1,2965 @@
-import numpy as np
-
-from modules.Alignment import get_motor_response
-from modules.Alignment import get_lick_response
-<<<<<<< HEAD
-from plot.utils import get_block_epoch
-from plot.utils import get_trial_type
-=======
->>>>>>> fb6c48a8
-from plot.utils import get_mean_sem
-from plot.utils import get_roi_label_color
-from plot.utils import adjust_layout_neu
-from plot.utils import utils
-
-
-class plotter_utils(utils):
-    
-    def __init__(self, neural_trials, labels, significance, cate_delay):
-        super().__init__(labels)
-        self.l_frames = 30
-        self.r_frames = 50
-        [self.neu_seq_push1, self.neu_time_push1,
-<<<<<<< HEAD
-         self.outcome_push1, self.delay_push1] = get_motor_response(
-            neural_trials, 'trial_push1', self.l_frames, self.r_frames)
-        [self.neu_seq_retract1, self.neu_time_retract1,
-         self.outcome_retract1, self.delay_retract1] = get_motor_response(
-            neural_trials, 'trial_retract1', self.l_frames, self.r_frames)
-        [self.neu_seq_push2, self.neu_time_push2,
-         self.outcome_push2, self.delay_push2] = get_motor_response(
-            neural_trials, 'trial_push2', self.l_frames, self.r_frames)
-        [self.neu_seq_wait2, self.neu_time_wait2,
-         self.outcome_wait2, self.delay_wait2] = get_motor_response(
-            neural_trials, 'trial_wait2', self.l_frames, self.r_frames)
-        [self.neu_seq_retract2, self.neu_time_retract2,
-         self.outcome_retract2, self.delay_retract2] = get_motor_response(
-=======
-         self.outcome_push1, self.delay_push1, self.epoch_push1] = get_motor_response(
-            neural_trials, 'trial_push1', self.l_frames, self.r_frames)
-        [self.neu_seq_retract1, self.neu_time_retract1,
-         self.outcome_retract1, self.delay_retract1, self.epoch_retract1] = get_motor_response(
-            neural_trials, 'trial_retract1', self.l_frames, self.r_frames)
-        [self.neu_seq_push2, self.neu_time_push2,
-         self.outcome_push2, self.delay_push2, self.epoch_push2] = get_motor_response(
-            neural_trials, 'trial_push2', self.l_frames, self.r_frames)
-        [self.neu_seq_wait2, self.neu_time_wait2,
-         self.outcome_wait2, self.delay_wait2, self.epoch_wait2] = get_motor_response(
-            neural_trials, 'trial_wait2', self.l_frames, self.r_frames)
-        [self.neu_seq_retract2, self.neu_time_retract2,
-         self.outcome_retract2, self.delay_retract2, self.epoch_retract2] = get_motor_response(
->>>>>>> fb6c48a8
-            neural_trials, 'trial_retract2', self.l_frames, self.r_frames)
-        [self.neu_seq_lick, self.neu_time_lick, self.lick_label] = get_lick_response(
-            neural_trials, self.l_frames, self.r_frames)
-        self.significance = significance
-        self.cate_delay = cate_delay
-        
-    def plot_lick(self, ax, s, cate=None, roi_id=None):
-        if not np.isnan(np.sum(self.neu_seq_lick)):
-            if cate != None:
-                neu_cate = self.neu_seq_lick[:,(self.labels==cate)*s,:]
-                _, color1, color2, _ = get_roi_label_color([cate], 0)
-            if roi_id != None:
-                neu_cate = np.expand_dims(self.neu_seq_lick[:,roi_id,:], axis=1)
-                _, color1, color2, _ = get_roi_label_color(self.labels, roi_id)
-            mean_spont, sem_spont = get_mean_sem(neu_cate[self.lick_label==0,:,:])
-            mean_consume, sem_consume = get_mean_sem(neu_cate[self.lick_label==1,:,:])
-<<<<<<< HEAD
-            self.plot_mean_sem(ax, self.neu_time_lick, mean_spont, sem_spont, color1, 'spont')
-            self.plot_mean_sem(ax, self.neu_time_lick, mean_consume, sem_consume, color2, 'consume')
-=======
-            #self.plot_mean_sem(ax, self.neu_time_lick, mean_spont, sem_spont, color1, 'spont')
-            self.plot_mean_sem(ax, self.neu_time_lick, mean_consume, sem_consume, self.colors[0], 'consume')
->>>>>>> fb6c48a8
-            upper = np.max([mean_spont, mean_consume]) + np.max([sem_spont, sem_consume])
-            lower = np.min([mean_spont, mean_consume]) - np.max([sem_spont, sem_consume])
-            ax.axvline(0, color='grey', lw=1, label='licking', linestyle='--')
-            adjust_layout_neu(ax)
-            ax.set_ylim([lower, upper])
-            ax.set_xlabel('time since licking (ms)')
-    
-    def plot_moto_outcome(
-            self, ax,
-            neu_seq, neu_time, outcome,
-<<<<<<< HEAD
-            delay, block, s,
-=======
-            trial_type, shortlong, s,
->>>>>>> fb6c48a8
-            cate=None, roi_id=None):
-        if not np.isnan(np.sum(neu_seq)):
-            if cate != None:
-                neu_cate = neu_seq[:,(self.labels==cate)*s,:]
-            if roi_id != None:
-                neu_cate = np.expand_dims(neu_seq[:,roi_id,:], axis=1)
-<<<<<<< HEAD
-            idx = get_trial_type(self.cate_delay, delay, block)
-            mean = []
-            sem = []
-            for i in range(4):
-                trial_idx = idx*(outcome==i)
-=======
-            mean = []
-            sem = []
-            for i in range(4):
-                trial_idx = np.isin(trial_type, shortlong)*(outcome==i)
->>>>>>> fb6c48a8
-                if len(trial_idx) >= self.min_num_trial:
-                    m, s = get_mean_sem(neu_cate[trial_idx,:,:])
-                    self.plot_mean_sem(ax, neu_time, m, s, self.colors[i], self.states[i])
-                    mean.append(m)
-                    sem.append(s)
-            upper = np.nanmax(mean) + np.nanmax(sem)
-            lower = np.nanmin(mean) - np.nanmax(sem)
-            ax.axvline(0, color='grey', lw=1, linestyle='--')
-            adjust_layout_neu(ax)
-            ax.set_ylim([lower, upper])
-    
-    def plot_moto(
-            self, ax,
-            neu_seq, neu_time,
-<<<<<<< HEAD
-            delay, block, s,
-=======
-            trial_type, shortlong, s,
->>>>>>> fb6c48a8
-            cate=None, roi_id=None):
-        if not np.isnan(np.sum(neu_seq)):
-            if cate != None:
-                neu_cate = neu_seq[:,(self.labels==cate)*s,:]
-<<<<<<< HEAD
-                _, _, color, _ = get_roi_label_color([cate], 0)
-            if roi_id != None:
-                neu_cate = np.expand_dims(neu_seq[:,roi_id,:], axis=1)
-                _, _, color, _ = get_roi_label_color(self.labels, roi_id)
-            idx = get_trial_type(self.cate_delay, delay, block)
-            neu_mean, neu_sem = get_mean_sem(neu_cate[idx,:,:])
-            self.plot_mean_sem(ax, neu_time, neu_mean, neu_sem, color, 'all')
-            upper = np.max(neu_mean) + np.max(neu_sem)
-            lower = np.min(neu_mean) - np.max(neu_sem)
-            ax.axvline(0, color='grey', lw=1, linestyle='--')
-            adjust_layout_neu(ax)
-            ax.set_ylim([lower, upper])
-=======
-            if roi_id != None:
-                neu_cate = np.expand_dims(neu_seq[:,roi_id,:], axis=1)
-            if np.size(neu_cate) > 0:
-                idx = np.isin(trial_type, shortlong)
-                neu_mean, neu_sem = get_mean_sem(neu_cate[idx,:,:])
-                self.plot_mean_sem(ax, neu_time, neu_mean, neu_sem, self.colors[0], 'all')
-                upper = np.max(neu_mean) + np.max(neu_sem)
-                lower = np.min(neu_mean) - np.max(neu_sem)
-                ax.axvline(0, color='grey', lw=1, linestyle='--')
-                adjust_layout_neu(ax)
-                ax.set_ylim([lower, upper])
->>>>>>> fb6c48a8
-    
-    def plot_motor_epoch(
-            self, ax,
-            neu_seq, neu_time, outcome,
-<<<<<<< HEAD
-            delay, block, s,
-=======
-            trial_type, shortlong, epoch, s,
->>>>>>> fb6c48a8
-            cate=None, roi_id=None):
-        if cate != None:
-            neu_cate = neu_seq[:,(self.labels==cate)*s,:]
-            _, color1, color2, _ = get_roi_label_color([cate], 0)
-        if roi_id != None:
-            neu_cate = np.expand_dims(neu_seq[:,roi_id,:], axis=1)
-            _, color1, color2, _ = get_roi_label_color(self.labels, roi_id)
-<<<<<<< HEAD
-        idx = get_trial_type(self.cate_delay, delay, block)
-        trial_idx, block_tran = get_block_epoch(idx)
-        i_ep1 = (block_tran==1) * trial_idx * idx * (outcome==0)
-        i_ep2 = (block_tran==0) * trial_idx * idx * (outcome==0)
-=======
-        i_ep1 = np.isin(trial_type, shortlong)*(epoch==0)*(outcome==0)
-        i_ep2 = np.isin(trial_type, shortlong)*(epoch==1)*(outcome==0)
->>>>>>> fb6c48a8
-        m_ep1, s_ep1 = get_mean_sem(neu_cate[i_ep1,:,:])
-        m_ep2, s_ep2 = get_mean_sem(neu_cate[i_ep2,:,:])
-        if not np.isnan(np.sum(m_ep1)) and not np.isnan(np.sum(m_ep2)):
-            self.plot_mean_sem(ax, neu_time, m_ep1, s_ep1, color1, 'ep1')
-            self.plot_mean_sem(ax, neu_time, m_ep2, s_ep2, color2, 'ep2')
-            upper = np.nanmax([m_ep1, m_ep2]) + np.nanmax([s_ep1, s_ep2])
-            lower = np.nanmin([m_ep1, m_ep2]) - np.nanmax([s_ep1, s_ep2])
-            ax.axvline(0, color='grey', lw=1, linestyle='--')
-            adjust_layout_neu(ax)
-            ax.set_ylim([lower, upper])
-    
-    def plot_push_onset(
-            self, ax,
-            s, cate=None, roi_id=None):
-        if cate != None:
-            neu_push1 = self.neu_seq_push1[:,(self.labels==cate)*s,:]
-            neu_push2 = self.neu_seq_push2[:,(self.labels==cate)*s,:]
-            _, color1, _, _ = get_roi_label_color([cate], 0)
-        if roi_id != None:
-            neu_push1 = np.expand_dims(self.neu_seq_push1[:,roi_id,:], axis=1)
-            neu_push2 = np.expand_dims(self.neu_seq_push2[:,roi_id,:], axis=1)
-            _, color1, _, _ = get_roi_label_color(self.labels, roi_id)
-        if not np.isnan(np.sum(neu_push1)) and not np.isnan(np.sum(neu_push2)):
-            m_push1_all,    s_push1_all    = get_mean_sem(neu_push1[self.outcome_push1!=1,:,:])
-            m_push2_reward, s_push2_reward = get_mean_sem(neu_push2[self.outcome_push2==0,:,:])
-            m_push2_punish, s_push2_punish = get_mean_sem(neu_push2[self.outcome_push2==3,:,:])
-            ax.axvline(0, color='grey', lw=1, label='PushOnset', linestyle='--')
-            self.plot_mean_sem(
-                ax, self.neu_time_push1, m_push1_all, s_push1_all,
-                color1, 'push1 all')
-            self.plot_mean_sem(
-                ax, self.neu_time_push2, m_push2_reward, s_push2_reward,
-                self.colors[0], 'push2 reward')
-            self.plot_mean_sem(
-                ax, self.neu_time_push2, m_push2_punish, s_push2_punish,
-                self.colors[3], 'push2 early')
-            upper = np.nanmax([m_push1_all, m_push2_reward, m_push2_punish]) +\
-                    np.nanmax([s_push1_all, s_push2_reward, s_push2_punish])
-            lower = np.nanmin([m_push1_all, m_push2_reward, m_push2_punish]) -\
-                    np.nanmax([s_push1_all, s_push2_reward, s_push2_punish])
-            adjust_layout_neu(ax)
-            ax.set_ylim([lower, upper])
-        
-    # roi response to PushOnset1 (short).
-    def roi_short_push1(self, ax, roi_id):
-        self.plot_moto_outcome(
-            ax, self.neu_seq_push1, self.neu_time_push1, self.outcome_push1,
-<<<<<<< HEAD
-            self.delay_push1, 0, None, roi_id=roi_id)
-=======
-            self.delay_push1, [0], None, roi_id=roi_id)
->>>>>>> fb6c48a8
-        ax.set_xlabel('time since PushOnset1 (ms)')
-        ax.set_title('response to PushOnset1 (short)')
-    
-    # roi response to Retract1 end (short).
-    def roi_short_retract1(self, ax, roi_id):
-        self.plot_moto_outcome(
-            ax, self.neu_seq_retract1, self.neu_time_retract1, self.outcome_retract1,
-<<<<<<< HEAD
-            self.delay_retract1, 0, None, roi_id=roi_id)
-=======
-            self.delay_retract1, [0], None, roi_id=roi_id)
->>>>>>> fb6c48a8
-        ax.set_xlabel('time since Retract1 end (ms)')
-        ax.set_title('response to Retract1 end (short)')
-    
-    # roi response to WaitForPush2 start (short).
-    def roi_short_wait2(self, ax, roi_id):
-        self.plot_moto_outcome(
-            ax, self.neu_seq_wait2, self.neu_time_wait2, self.outcome_wait2,
-<<<<<<< HEAD
-            self.delay_wait2, 0, None, roi_id=roi_id)
-=======
-            self.delay_wait2, [0], None, roi_id=roi_id)
->>>>>>> fb6c48a8
-        ax.set_xlabel('time since WaitForPush2 start (ms)')
-        ax.set_title('response to WaitForPush2 start (short)')
-      
-    # roi response to PushOnset2 (short).
-    def roi_short_push2(self, ax, roi_id):
-        self.plot_moto_outcome(
-            ax, self.neu_seq_push2, self.neu_time_push2, self.outcome_push2,
-<<<<<<< HEAD
-            self.delay_push2, 0, None, roi_id=roi_id)
-=======
-            self.delay_push2, [0], None, roi_id=roi_id)
->>>>>>> fb6c48a8
-        ax.set_xlabel('time since PushOnset2 (ms)')
-        ax.set_title('response to PushOnset2 (short)')
-    
-    # roi response to Retract2 (short).
-    def roi_short_retract2(self, ax, roi_id):
-        self.plot_moto(
-            ax, self.neu_seq_retract2, self.neu_time_retract2,
-<<<<<<< HEAD
-            self.delay_retract2, 0, None, roi_id=roi_id)
-=======
-            self.delay_retract2, [0], None, roi_id=roi_id)
->>>>>>> fb6c48a8
-        ax.set_xlabel('time since Retract2 (ms)')
-        ax.set_title('response to Retract2 (short)')
-    
-    # roi response to PushOnset1 (long).
-    def roi_long_push1(self, ax, roi_id):
-        self.plot_moto_outcome(
-            ax, self.neu_seq_push1, self.neu_time_push1, self.outcome_push1,
-<<<<<<< HEAD
-            self.delay_push1, 0, None, roi_id=roi_id)
-=======
-            self.delay_push1, [0], None, roi_id=roi_id)
->>>>>>> fb6c48a8
-        ax.set_xlabel('time since PushOnset1 (ms)')
-        ax.set_title('response to PushOnset1 (long)')
-    
-    # roi response to Retract1 end (long).
-    def roi_long_retract1(self, ax, roi_id):
-        self.plot_moto_outcome(
-            ax, self.neu_seq_retract1, self.neu_time_retract1, self.outcome_retract1,
-<<<<<<< HEAD
-            self.delay_retract1, 0, None, roi_id=roi_id)
-=======
-            self.delay_retract1, [0], None, roi_id=roi_id)
->>>>>>> fb6c48a8
-        ax.set_xlabel('time since Retract1 end (ms)')
-        ax.set_title('response to Retract1 end (long)')
-    
-    # roi response to WaitForPush2 start (long).
-    def roi_long_wait2(self, ax, roi_id):
-        self.plot_moto_outcome(
-            ax, self.neu_seq_wait2, self.neu_time_wait2, self.outcome_wait2,
-<<<<<<< HEAD
-            self.delay_wait2, 0, None, roi_id=roi_id)
-=======
-            self.delay_wait2, [0], None, roi_id=roi_id)
->>>>>>> fb6c48a8
-        ax.set_xlabel('time since WaitForPush2 start (ms)')
-        ax.set_title('response to WaitForPush2 start (long)')
-      
-    # roi response to PushOnset2 (long).
-    def roi_long_push2(self, ax, roi_id):
-        self.plot_moto_outcome(
-            ax, self.neu_seq_push2, self.neu_time_push2, self.outcome_push2,
-<<<<<<< HEAD
-            self.delay_push2, 0, None, roi_id=roi_id)
-=======
-            self.delay_push2, [0], None, roi_id=roi_id)
->>>>>>> fb6c48a8
-        ax.set_xlabel('time since PushOnset2 (ms)')
-        ax.set_title('response to PushOnset2 (long)')
-    
-    # roi response to Retract2 (long).
-    def roi_long_retract2(self, ax, roi_id):
-        self.plot_moto(
-            ax, self.neu_seq_retract2, self.neu_time_retract2,
-<<<<<<< HEAD
-            self.delay_retract2, 0, None, roi_id=roi_id)
-=======
-            self.delay_retract2, [0], None, roi_id=roi_id)
->>>>>>> fb6c48a8
-        ax.set_xlabel('time since Retract2 (ms)')
-        ax.set_title('response to Retract2 (long)')
-    
-    # roi response to push osnet.
-    def roi_onset(self, ax, roi_id):
-        self.plot_push_onset(ax, None, roi_id=roi_id)
-        ax.set_xlabel('time since push onset (ms)')
-        ax.set_title('response to all push onset')
-    
-    # roi response to licking.
-    def roi_lick(self, ax, roi_id):
-        self.plot_lick(ax, None, roi_id=roi_id)
-        ax.set_xlabel('time since lick (ms)')
-        ax.set_title('response to lick')
-    
-    # roi response to PushOnset1 with epoch (short).
-    def roi_short_epoch_push1(self, ax, roi_id):
-        self.plot_motor_epoch(
-            ax,
-            self.neu_seq_push1, self.neu_time_push1, self.outcome_push1,
-<<<<<<< HEAD
-            self.delay_push1, 0,
-=======
-            self.delay_push1, [0], self.epoch_push1,
->>>>>>> fb6c48a8
-            None, roi_id=roi_id)
-        ax.set_xlabel('time since PushOnset1 (ms)')
-        ax.set_title('response to PushOnset1 (reward)')
-    
-    # roi response to Retract1 end with epoch (short).
-    def roi_short_epoch_retract1(self, ax, roi_id):
-        self.plot_motor_epoch(
-            ax,
-            self.neu_seq_retract1, self.neu_time_retract1, self.outcome_retract1,
-<<<<<<< HEAD
-            self.delay_retract1, 0,
-=======
-            self.delay_retract1, [0], self.epoch_retract1,
->>>>>>> fb6c48a8
-            None, roi_id=roi_id)
-        ax.set_xlabel('time since Retract1 end (ms)')
-        ax.set_title('response to Retract1 end (reward)')
-    
-    # roi response to WaitForPush2 start with epoch (short).
-    def roi_short_epoch_wait2(self, ax, roi_id):
-        self.plot_motor_epoch(
-            ax,
-            self.neu_seq_wait2, self.neu_time_wait2, self.outcome_wait2,
-<<<<<<< HEAD
-            self.delay_wait2, 0,
-=======
-            self.delay_wait2, [0], self.epoch_wait2,
->>>>>>> fb6c48a8
-            None, roi_id=roi_id)
-        ax.set_xlabel('time since WaitForPush2 start (ms)')
-        ax.set_title('response to WaitForPush2 start (reward)')
-    
-    # roi response to PushOnset2 with epoch (short).
-    def roi_short_epoch_push2(self, ax, roi_id):
-        self.plot_motor_epoch(
-            ax,
-            self.neu_seq_push2, self.neu_time_push2, self.outcome_push2,
-<<<<<<< HEAD
-            self.delay_push2, 0,
-=======
-            self.delay_push2, [0], self.epoch_push2,
->>>>>>> fb6c48a8
-            None, roi_id=roi_id)
-        ax.set_xlabel('time since PushOnset2 (ms)')
-        ax.set_title('response to PushOnset2 (reward)')
-    
-    # roi response to Retract2 with epoch (short).
-    def roi_short_epoch_retract2(self, ax, roi_id):
-        self.plot_motor_epoch(
-            ax,
-            self.neu_seq_retract2, self.neu_time_retract2, self.outcome_retract2,
-<<<<<<< HEAD
-            self.delay_retract2, 0,
-=======
-            self.delay_retract2, [0], self.epoch_retract2,
->>>>>>> fb6c48a8
-            None, roi_id=roi_id)
-        ax.set_xlabel('time since Retract2 (ms)')
-        ax.set_title('response to Retract2 (reward)')
-    
-    # roi response to PushOnset1 with epoch (long).
-    def roi_long_epoch_push1(self, ax, roi_id):
-        self.plot_motor_epoch(
-            ax,
-            self.neu_seq_push1, self.neu_time_push1, self.outcome_push1,
-<<<<<<< HEAD
-            self.delay_push1, 1,
-=======
-            self.delay_push1, [1], self.epoch_push1,
->>>>>>> fb6c48a8
-            None, roi_id=roi_id)
-        ax.set_xlabel('time since PushOnset1 (ms)')
-        ax.set_title('response to PushOnset1 (reward)')
-    
-    # roi response to Retract1 end with epoch (long).
-    def roi_long_epoch_retract1(self, ax, roi_id):
-        self.plot_motor_epoch(
-            ax,
-            self.neu_seq_retract1, self.neu_time_retract1, self.outcome_retract1,
-<<<<<<< HEAD
-            self.delay_retract1, 1,
-=======
-            self.delay_retract1, [1], self.epoch_retract1,
->>>>>>> fb6c48a8
-            None, roi_id=roi_id)
-        ax.set_xlabel('time since Retract1 end (ms)')
-        ax.set_title('response to Retract1 end (reward)')
-    
-    # roi response to WaitForPush2 start with epoch (long).
-    def roi_long_epoch_wait2(self, ax, roi_id):
-        self.plot_motor_epoch(
-            ax,
-            self.neu_seq_wait2, self.neu_time_wait2, self.outcome_wait2,
-<<<<<<< HEAD
-            self.delay_wait2, 1,
-=======
-            self.delay_wait2, [1], self.epoch_wait2,
->>>>>>> fb6c48a8
-            None, roi_id=roi_id)
-        ax.set_xlabel('time since WaitForPush2 start (ms)')
-        ax.set_title('response to WaitForPush2 start (reward)')
-    
-    # roi response to PushOnset2 with epoch (long).
-    def roi_long_epoch_push2(self, ax, roi_id):
-        self.plot_motor_epoch(
-            ax,
-            self.neu_seq_push2, self.neu_time_push2, self.outcome_push2,
-<<<<<<< HEAD
-            self.delay_push2, 1,
-=======
-            self.delay_push2, [1], self.epoch_push2,
->>>>>>> fb6c48a8
-            None, roi_id=roi_id)
-        ax.set_xlabel('time since PushOnset2 (ms)')
-        ax.set_title('response to PushOnset2 (reward)')
-    
-    # roi response to Retract2 with epoch (long).
-    def roi_long_epoch_retract2(self, ax, roi_id):
-        self.plot_motor_epoch(
-            ax,
-            self.neu_seq_retract2, self.neu_time_retract2, self.outcome_retract2,
-<<<<<<< HEAD
-            self.delay_retract2, 1,
-=======
-            self.delay_retract2, [1], self.epoch_retract2,
->>>>>>> fb6c48a8
-            None, roi_id=roi_id)
-        ax.set_xlabel('time since Retract2 (ms)')
-        ax.set_title('response to Retract2 (reward)')
-    
-    def all_roi_motor_align(self, axs, roi_id):
-        self.roi_short_push1(axs[0][0], roi_id)
-        self.roi_short_retract1(axs[0][1], roi_id)
-        self.roi_short_wait2(axs[0][2], roi_id)
-        self.roi_short_push2(axs[0][3], roi_id)
-        self.roi_short_retract2(axs[0][4], roi_id)
-        self.roi_long_push1(axs[1][0], roi_id)
-        self.roi_long_retract1(axs[1][1], roi_id)
-        self.roi_long_wait2(axs[1][2], roi_id)
-        self.roi_long_push2(axs[1][3], roi_id)
-        self.roi_long_retract2(axs[1][4], roi_id)
-        self.roi_onset(axs[2], roi_id)
-        self.roi_lick(axs[3], roi_id)
-    
-    def all_roi_epoch_motor_align(self, axs, roi_id):
-        self.roi_short_epoch_push1(axs[0][0], roi_id)
-        self.roi_short_epoch_retract1(axs[0][1], roi_id)
-        self.roi_short_epoch_wait2(axs[0][2], roi_id)
-        self.roi_short_epoch_push2(axs[0][3], roi_id)
-        self.roi_short_epoch_retract2(axs[0][4], roi_id)
-        self.roi_long_epoch_push1(axs[1][0], roi_id)
-        self.roi_long_epoch_retract1(axs[1][1], roi_id)
-        self.roi_long_epoch_wait2(axs[1][2], roi_id)
-        self.roi_long_epoch_push2(axs[1][3], roi_id)
-        self.roi_long_epoch_retract2(axs[1][4], roi_id)
-        
-        
-class plotter_VIPTD_G8_motor(plotter_utils):
-    def __init__(self, neural_trials, labels, significance, cate_delay):
-        super().__init__(neural_trials, labels, significance, cate_delay)
-<<<<<<< HEAD
-    
-    def plot_exc_inh(self, ax, neu_seq, neu_time, delay, block, s):
-        if not np.isnan(np.sum(neu_seq)):
-            _, _, color_exc, _ = get_roi_label_color([-1], 0)
-            _, _, color_inh, _ = get_roi_label_color([1], 0)
-            idx = get_trial_type(self.cate_delay, delay, block)
-            neu_cate = neu_seq[idx,:,:].copy()
-            mean_exc, sem_exc = get_mean_sem(neu_cate[:,(self.labels==-1)*s,:])
-            mean_inh, sem_inh = get_mean_sem(neu_cate[:,(self.labels==1)*s,:])
-            self.plot_mean_sem(ax, neu_time, mean_exc, sem_exc, color_exc, 'exc')
-            self.plot_mean_sem(ax, neu_time, mean_inh, sem_inh, color_inh, 'inh')
-            upper = np.nanmax([mean_exc, mean_inh]) + np.nanmax([sem_exc, sem_inh])
-            lower = np.nanmin([mean_exc, mean_inh]) - np.nanmax([sem_exc, sem_inh])
-            adjust_layout_neu(ax)
-            ax.axvline(0, color='grey', lw=1, linestyle='--')
-            ax.set_ylim([lower, upper])
-    
-    def all_short_motor_align_exc(self, axs):
-        self.short_push1_exc(axs[0])
-        self.short_retract1_exc(axs[1])
-        self.short_wait2_exc(axs[2])
-        self.short_push2_exc(axs[3])
-        self.short_retract2_exc(axs[4])
-    
-    def all_short_motor_align_inh(self, axs):
-        self.short_push1_inh(axs[0])
-        self.short_retract1_inh(axs[1])
-        self.short_wait2_inh(axs[2])
-        self.short_push2_inh(axs[3])
-        self.short_retract2_inh(axs[4])
-        
-    def all_short_motor_align_heatmap_neuron(self, axs):
-        self.short_push1_heatmap_neuron(axs[0])
-        self.short_retract1_heatmap_neuron(axs[1])
-        self.short_wait2_heatmap_neuron(axs[2])
-        self.short_push2_heatmap_neuron(axs[3])
-        self.short_retract2_heatmap_neuron(axs[4])
-    
-    def all_long_motor_align_exc(self, axs):
-        self.long_push1_exc(axs[0])
-        self.long_retract1_exc(axs[1])
-        self.long_wait2_exc(axs[2])
-        self.long_push2_exc(axs[3])
-        self.long_retract2_exc(axs[4])
-    
-    def all_long_motor_align_inh(self, axs):
-        self.long_push1_inh(axs[0])
-        self.long_retract1_inh(axs[1])
-        self.long_wait2_inh(axs[2])
-        self.long_push2_inh(axs[3])
-        self.long_retract2_inh(axs[4])
-        
-    def all_long_motor_align_heatmap_neuron(self, axs):
-        self.long_push1_heatmap_neuron(axs[0])
-        self.long_retract1_heatmap_neuron(axs[1])
-        self.long_wait2_heatmap_neuron(axs[2])
-        self.long_push2_heatmap_neuron(axs[3])
-        self.long_retract2_heatmap_neuron(axs[4])
-    
-    def all_short_epoch_motor_align_exc(self, axs):
-        self.short_epoch_push1_exc(axs[0])
-        self.short_epoch_retract1_exc(axs[1])
-        self.short_epoch_wait2_exc(axs[2])
-        self.short_epoch_push2_exc(axs[3])
-        self.short_epoch_retract2_exc(axs[4])
-    
-    def all_short_epoch_motor_align_inh(self, axs):
-        self.short_epoch_push1_inh(axs[0])
-        self.short_epoch_retract1_inh(axs[1])
-        self.short_epoch_wait2_inh(axs[2])
-        self.short_epoch_push2_inh(axs[3])
-        self.short_epoch_retract2_inh(axs[4])
-    
-    def all_long_epoch_motor_align_exc(self, axs):
-        self.long_epoch_push1_exc(axs[0])
-        self.long_epoch_retract1_exc(axs[1])
-        self.long_epoch_wait2_exc(axs[2])
-        self.long_epoch_push2_exc(axs[3])
-        self.long_epoch_retract2_exc(axs[4])
-    
-    def all_long_epoch_motor_align_inh(self, axs):
-        self.long_epoch_push1_inh(axs[0])
-        self.long_epoch_retract1_inh(axs[1])
-        self.long_epoch_wait2_inh(axs[2])
-        self.long_epoch_push2_inh(axs[3])
-        self.long_epoch_retract2_inh(axs[4])
-    
-    # excitory response to PushOnset1 (short).
-    def short_push1_exc(self, ax):
-        self.plot_moto_outcome(
-            ax, self.neu_seq_push1, self.neu_time_push1, self.outcome_push1,
-            self.delay_push1, 0, self.significance['r_push'], cate=-1)
-        ax.set_xlabel('time since PushOnset1 (ms)')
-        ax.set_title('excitory response to PushOnset1')
-    
-    # inhibitory response to PushOnset1 (short).
-    def short_push1_inh(self, ax):
-        self.plot_moto_outcome(
-            ax, self.neu_seq_push1, self.neu_time_push1, self.outcome_push1,
-            self.delay_push1, 0, self.significance['r_push'], cate=1)
-        ax.set_xlabel('time since PushOnset1 (ms)')
-        ax.set_title('inhibitory response to PushOnset1')
-    
-    # response to PushOnset1ing heatmap average across trials (short).
-    def short_push1_heatmap_neuron(self, ax):
-        idx = get_trial_type(self.cate_delay, self.delay_push1, 0)
-        self.plot_heatmap_neuron(
-            ax, self.neu_seq_push1[idx,:,:], self.neu_time_push1, self.significance['r_push'])
-        ax.set_xlabel('time since PushOnset1 (ms)')
-        ax.set_title('response to PushOnset1')
-    
-    # excitory response to Retract1 end (short).
-    def short_retract1_exc(self, ax):
-        self.plot_moto_outcome(
-            ax, self.neu_seq_retract1, self.neu_time_retract1, self.outcome_retract1,
-            self.delay_retract1, 0, self.significance['r_retract'], cate=-1)
-        ax.set_xlabel('time since Retract1 end (ms)')
-        ax.set_title('excitory response to Retract1 end')
-    
-    # inhibitory response to PushOnset1 (short).
-    def short_retract1_inh(self, ax):
-        self.plot_moto_outcome(
-            ax, self.neu_seq_retract1, self.neu_time_retract1, self.outcome_retract1,
-            self.delay_retract1, 0, self.significance['r_retract'], cate=1)
-        ax.set_xlabel('time since Retract1 end (ms)')
-        ax.set_title('inhibitory response to Retract1 end')
-    
-    # response to Retract1 end heatmap average across trials (short).
-    def short_retract1_heatmap_neuron(self, ax):
-        idx = get_trial_type(self.cate_delay, self.delay_retract1, 0)
-        self.plot_heatmap_neuron(
-            ax, self.neu_seq_retract1[idx,:,:], self.neu_time_retract1, self.significance['r_retract'])
-        ax.set_xlabel('time since Retract1 end (ms)')
-        ax.set_title('response to Retract1 end')
-    
-    # excitory response to WaitForPush2 start (short).
-    def short_wait2_exc(self, ax):
-        self.plot_moto_outcome(
-            ax, self.neu_seq_wait2, self.neu_time_wait2, self.outcome_wait2,
-            self.delay_wait2, 0, self.significance['r_wait'], cate=-1)
-        ax.set_xlabel('time since WaitForPush2 start (ms)')
-        ax.set_title('excitory response to WaitForPush2 start')
-    
-    # inhibitory response to WaitForPush2 start (short).
-    def short_wait2_inh(self, ax):
-        self.plot_moto_outcome(
-            ax, self.neu_seq_wait2, self.neu_time_wait2, self.outcome_wait2,
-            self.delay_wait2, 0, self.significance['r_wait'], cate=1)
-        ax.set_xlabel('time since WaitForPush2 start (ms)')
-        ax.set_title('inhibitory response to WaitForPush2 start')
-    
-    # response to WaitForPush2 start heatmap average across trials (short).
-    def short_wait2_heatmap_neuron(self, ax):
-        idx = get_trial_type(self.cate_delay, self.delay_wait2, 0)
-        self.plot_heatmap_neuron(
-            ax, self.neu_seq_wait2[idx,:,:], self.neu_time_wait2, self.significance['r_wait'])
-        ax.set_xlabel('time since WaitForPush2 start (ms)')
-        ax.set_title('response to WaitForPush2 start')
-    
-    # excitory response to PushOnset2 (short).
-    def short_push2_exc(self, ax):
-        self.plot_moto_outcome(
-            ax, self.neu_seq_push2, self.neu_time_push2, self.outcome_push2,
-            self.delay_push2, 0, self.significance['r_push'], cate=-1)
-        ax.set_xlabel('time since PushOnset2 (ms)')
-        ax.set_title('excitory response to PushOnset2')
-    
-    # inhibitory response to PushOnset2 (short).
-    def short_push2_inh(self, ax):
-        self.plot_moto_outcome(
-            ax, self.neu_seq_push2, self.neu_time_push2, self.outcome_push2,
-            self.delay_push2, 0, self.significance['r_push'], cate=1)
-        ax.set_xlabel('time since PushOnset2 (ms)')
-        ax.set_title('inhibitory response to PushOnset2')
-    
-    # response to PushOnset2  heatmap average across trials (short).
-    def short_push2_heatmap_neuron(self, ax):
-        idx = get_trial_type(self.cate_delay, self.delay_push2, 0)
-        self.plot_heatmap_neuron(
-            ax, self.neu_seq_push2[idx,:,:], self.neu_time_push2, self.significance['r_push'])
-        ax.set_xlabel('time since PushOnset2 (ms)')
-        ax.set_title('response to PushOnset2 ')
-    
-    # excitory response to Retract2 (short).
-    def short_retract2_exc(self, ax):
-        self.plot_moto(
-            ax, self.neu_seq_retract2, self.neu_time_retract2,
-            self.delay_retract2, 0, self.significance['r_retract'], cate=-1)
-        ax.set_xlabel('time since Retract2 (ms)')
-        ax.set_title('excitory response to Retract2')
-    
-    # inhibitory response to PushOnset2 (short).
-    def short_retract2_inh(self, ax):
-        self.plot_moto(
-            ax, self.neu_seq_retract2, self.neu_time_retract2,
-            self.delay_retract2, 0, self.significance['r_retract'], cate=1)
-        ax.set_xlabel('time since Retract2 (ms)')
-        ax.set_title('inhibitory response to Retract2')
-    
-    # response to Retract2 heatmap average across trials (short).
-    def short_retract2_heatmap_neuron(self, ax):
-        idx = get_trial_type(self.cate_delay, self.delay_retract2, 0)
-        self.plot_heatmap_neuron(
-            ax, self.neu_seq_retract2[idx,:,:], self.neu_time_retract2, self.significance['r_retract'])
-        ax.set_xlabel('time since Retract2 (ms)')
-        ax.set_title('response to Retract2')
-    
-    # excitory response to PushOnset1 with epoch (short).
-    def short_epoch_push1_exc(self, ax):
-        self.plot_motor_epoch(
-            ax,
-            self.neu_seq_push1, self.neu_time_push1, self.outcome_push1,
-            self.delay_push1, 0,
-            self.significance['r_push'], cate=-1)
-        ax.set_xlabel('time since PushOnset1 (ms)')
-        ax.set_title('excitory response to PushOnset1 (reward)')
-    
-    # inhibitory response to PushOnset1 with epoch (short).
-    def short_epoch_push1_inh(self, ax):
-        self.plot_motor_epoch(
-            ax,
-            self.neu_seq_push1, self.neu_time_push1, self.outcome_push1,
-            self.delay_push1, 0,
-            self.significance['r_push'], cate=1)
-        ax.set_xlabel('time since PushOnset1 (ms)')
-        ax.set_title('inhibitory response to PushOnset1 (reward)')
-    
-    # excitory response to Retract1 end with epoch (short).
-    def short_epoch_retract1_exc(self, ax):
-        self.plot_motor_epoch(
-            ax,
-            self.neu_seq_retract1, self.neu_time_retract1, self.outcome_retract1,
-            self.delay_retract1, 0,
-            self.significance['r_retract'], cate=-1)
-        ax.set_xlabel('time since Retract1 end (ms)')
-        ax.set_title('excitory response to Retract1 end (reward)')
-    
-    # inhibitory response to Retract1 end with epoch (short).
-    def short_epoch_retract1_inh(self, ax):
-        self.plot_motor_epoch(
-            ax,
-            self.neu_seq_retract1, self.neu_time_retract1, self.outcome_retract1,
-            self.delay_retract1, 0,
-            self.significance['r_retract'], cate=1)
-        ax.set_xlabel('time since Retract1 end (ms)')
-        ax.set_title('inhibitory response to Retract1 end (reward)')
-    
-    # excitory response to WaitForPush2 start with epoch (short).
-    def short_epoch_wait2_exc(self, ax):
-        self.plot_motor_epoch(
-            ax,
-            self.neu_seq_wait2, self.neu_time_wait2, self.outcome_wait2,
-            self.delay_wait2, 0,
-=======
-    
-    def plot_exc_inh(self, ax, neu_seq, neu_time, delay, block, s):
-        if not np.isnan(np.sum(neu_seq)):
-            _, _, color_exc, _ = get_roi_label_color([-1], 0)
-            _, _, color_inh, _ = get_roi_label_color([1], 0)
-            idx = get_trial_type(self.cate_delay, delay, block)
-            neu_cate = neu_seq[idx,:,:].copy()
-            mean_exc, sem_exc = get_mean_sem(neu_cate[:,(self.labels==-1)*s,:])
-            mean_inh, sem_inh = get_mean_sem(neu_cate[:,(self.labels==1)*s,:])
-            self.plot_mean_sem(ax, neu_time, mean_exc, sem_exc, color_exc, 'exc')
-            self.plot_mean_sem(ax, neu_time, mean_inh, sem_inh, color_inh, 'inh')
-            upper = np.nanmax([mean_exc, mean_inh]) + np.nanmax([sem_exc, sem_inh])
-            lower = np.nanmin([mean_exc, mean_inh]) - np.nanmax([sem_exc, sem_inh])
-            adjust_layout_neu(ax)
-            ax.axvline(0, color='grey', lw=1, linestyle='--')
-            ax.set_ylim([lower, upper])
-    
-    def all_short_motor_align_exc(self, axs):
-        self.short_push1_exc(axs[0])
-        self.short_retract1_exc(axs[1])
-        self.short_wait2_exc(axs[2])
-        self.short_push2_exc(axs[3])
-        self.short_retract2_exc(axs[4])
-    
-    def all_short_motor_align_inh(self, axs):
-        self.short_push1_inh(axs[0])
-        self.short_retract1_inh(axs[1])
-        self.short_wait2_inh(axs[2])
-        self.short_push2_inh(axs[3])
-        self.short_retract2_inh(axs[4])
-        
-    def all_short_motor_align_heatmap_neuron(self, axs):
-        self.short_push1_heatmap_neuron(axs[0])
-        self.short_retract1_heatmap_neuron(axs[1])
-        self.short_wait2_heatmap_neuron(axs[2])
-        self.short_push2_heatmap_neuron(axs[3])
-        self.short_retract2_heatmap_neuron(axs[4])
-    
-    def all_long_motor_align_exc(self, axs):
-        self.long_push1_exc(axs[0])
-        self.long_retract1_exc(axs[1])
-        self.long_wait2_exc(axs[2])
-        self.long_push2_exc(axs[3])
-        self.long_retract2_exc(axs[4])
-    
-    def all_long_motor_align_inh(self, axs):
-        self.long_push1_inh(axs[0])
-        self.long_retract1_inh(axs[1])
-        self.long_wait2_inh(axs[2])
-        self.long_push2_inh(axs[3])
-        self.long_retract2_inh(axs[4])
-        
-    def all_long_motor_align_heatmap_neuron(self, axs):
-        self.long_push1_heatmap_neuron(axs[0])
-        self.long_retract1_heatmap_neuron(axs[1])
-        self.long_wait2_heatmap_neuron(axs[2])
-        self.long_push2_heatmap_neuron(axs[3])
-        self.long_retract2_heatmap_neuron(axs[4])
-    
-    def all_short_epoch_motor_align_exc(self, axs):
-        self.short_epoch_push1_exc(axs[0])
-        self.short_epoch_retract1_exc(axs[1])
-        self.short_epoch_wait2_exc(axs[2])
-        self.short_epoch_push2_exc(axs[3])
-        self.short_epoch_retract2_exc(axs[4])
-    
-    def all_short_epoch_motor_align_inh(self, axs):
-        self.short_epoch_push1_inh(axs[0])
-        self.short_epoch_retract1_inh(axs[1])
-        self.short_epoch_wait2_inh(axs[2])
-        self.short_epoch_push2_inh(axs[3])
-        self.short_epoch_retract2_inh(axs[4])
-    
-    def all_long_epoch_motor_align_exc(self, axs):
-        self.long_epoch_push1_exc(axs[0])
-        self.long_epoch_retract1_exc(axs[1])
-        self.long_epoch_wait2_exc(axs[2])
-        self.long_epoch_push2_exc(axs[3])
-        self.long_epoch_retract2_exc(axs[4])
-    
-    def all_long_epoch_motor_align_inh(self, axs):
-        self.long_epoch_push1_inh(axs[0])
-        self.long_epoch_retract1_inh(axs[1])
-        self.long_epoch_wait2_inh(axs[2])
-        self.long_epoch_push2_inh(axs[3])
-        self.long_epoch_retract2_inh(axs[4])
-    
-    def all_both_motor_align_exc(self, axs):
-        self.both_push1_exc(axs[0])
-        self.both_retract1_exc(axs[1])
-        self.both_wait2_exc(axs[2])
-        self.both_push2_exc(axs[3])
-        self.both_retract2_exc(axs[4])
-    
-    def all_both_motor_align_inh(self, axs):
-        self.both_push1_inh(axs[0])
-        self.both_retract1_inh(axs[1])
-        self.both_wait2_inh(axs[2])
-        self.both_push2_inh(axs[3])
-        self.both_retract2_inh(axs[4])
-        
-    def all_both_motor_align_heatmap_neuron(self, axs):
-        self.both_push1_heatmap_neuron(axs[0])
-        self.both_retract1_heatmap_neuron(axs[1])
-        self.both_wait2_heatmap_neuron(axs[2])
-        self.both_push2_heatmap_neuron(axs[3])
-        self.both_retract2_heatmap_neuron(axs[4])
-    
-    # excitory response to PushOnset1 (short).
-    def short_push1_exc(self, ax):
-        self.plot_moto_outcome(
-            ax, self.neu_seq_push1, self.neu_time_push1, self.outcome_push1,
-            self.delay_push1, [0], self.significance['r_push1'], cate=-1)
-        ax.set_xlabel('time since PushOnset1 (ms)')
-        ax.set_title('excitory response to PushOnset1')
-    
-    # inhibitory response to PushOnset1 (short).
-    def short_push1_inh(self, ax):
-        self.plot_moto_outcome(
-            ax, self.neu_seq_push1, self.neu_time_push1, self.outcome_push1,
-            self.delay_push1, [0], self.significance['r_push1'], cate=1)
-        ax.set_xlabel('time since PushOnset1 (ms)')
-        ax.set_title('inhibitory response to PushOnset1')
-    
-    # response to PushOnset1ing heatmap average across trials (short).
-    def short_push1_heatmap_neuron(self, ax):
-        self.plot_heatmap_neuron(
-            ax, self.neu_seq_push1[self.delay_push1==0,:,:],
-            self.neu_time_push1, self.significance['r_push1'])
-        ax.set_xlabel('time since PushOnset1 (ms)')
-        ax.set_title('response to PushOnset1')
-    
-    # excitory response to Retract1 end (short).
-    def short_retract1_exc(self, ax):
-        self.plot_moto_outcome(
-            ax, self.neu_seq_retract1, self.neu_time_retract1, self.outcome_retract1,
-            self.delay_retract1, [0], self.significance['r_retract1'], cate=-1)
-        ax.set_xlabel('time since Retract1 end (ms)')
-        ax.set_title('excitory response to Retract1 end')
-    
-    # inhibitory response to PushOnset1 (short).
-    def short_retract1_inh(self, ax):
-        self.plot_moto_outcome(
-            ax, self.neu_seq_retract1, self.neu_time_retract1, self.outcome_retract1,
-            self.delay_retract1, [0], self.significance['r_retract1'], cate=1)
-        ax.set_xlabel('time since Retract1 end (ms)')
-        ax.set_title('inhibitory response to Retract1 end')
-    
-    # response to Retract1 end heatmap average across trials (short).
-    def short_retract1_heatmap_neuron(self, ax):
-        self.plot_heatmap_neuron(
-            ax, self.neu_seq_retract1[self.delay_retract1==0,:,:],
-            self.neu_time_retract1, self.significance['r_retract1'])
-        ax.set_xlabel('time since Retract1 end (ms)')
-        ax.set_title('response to Retract1 end')
-    
-    # excitory response to WaitForPush2 start (short).
-    def short_wait2_exc(self, ax):
-        self.plot_moto_outcome(
-            ax, self.neu_seq_wait2, self.neu_time_wait2, self.outcome_wait2,
-            self.delay_wait2, [0], self.significance['r_wait'], cate=-1)
-        ax.set_xlabel('time since WaitForPush2 start (ms)')
-        ax.set_title('excitory response to WaitForPush2 start')
-    
-    # inhibitory response to WaitForPush2 start (short).
-    def short_wait2_inh(self, ax):
-        self.plot_moto_outcome(
-            ax, self.neu_seq_wait2, self.neu_time_wait2, self.outcome_wait2,
-            self.delay_wait2, [0], self.significance['r_wait'], cate=1)
-        ax.set_xlabel('time since WaitForPush2 start (ms)')
-        ax.set_title('inhibitory response to WaitForPush2 start')
-    
-    # response to WaitForPush2 start heatmap average across trials (short).
-    def short_wait2_heatmap_neuron(self, ax):
-        self.plot_heatmap_neuron(
-            ax, self.neu_seq_wait2[self.delay_wait2==0,:,:],
-            self.neu_time_wait2, self.significance['r_wait'])
-        ax.set_xlabel('time since WaitForPush2 start (ms)')
-        ax.set_title('response to WaitForPush2 start')
-    
-    # excitory response to PushOnset2 (short).
-    def short_push2_exc(self, ax):
-        self.plot_moto_outcome(
-            ax, self.neu_seq_push2, self.neu_time_push2, self.outcome_push2,
-            self.delay_push2, [0], self.significance['r_push2'], cate=-1)
-        ax.set_xlabel('time since PushOnset2 (ms)')
-        ax.set_title('excitory response to PushOnset2')
-    
-    # inhibitory response to PushOnset2 (short).
-    def short_push2_inh(self, ax):
-        self.plot_moto_outcome(
-            ax, self.neu_seq_push2, self.neu_time_push2, self.outcome_push2,
-            self.delay_push2, [0], self.significance['r_push2'], cate=1)
-        ax.set_xlabel('time since PushOnset2 (ms)')
-        ax.set_title('inhibitory response to PushOnset2')
-    
-    # response to PushOnset2  heatmap average across trials (short).
-    def short_push2_heatmap_neuron(self, ax):
-        self.plot_heatmap_neuron(
-            ax, self.neu_seq_push2[self.delay_push2==0,:,:],
-            self.neu_time_push2, self.significance['r_push2'])
-        ax.set_xlabel('time since PushOnset2 (ms)')
-        ax.set_title('response to PushOnset2 ')
-    
-    # excitory response to Retract2 (short).
-    def short_retract2_exc(self, ax):
-        self.plot_moto(
-            ax, self.neu_seq_retract2, self.neu_time_retract2,
-            self.delay_retract2, [0], self.significance['r_retract2'], cate=-1)
-        ax.set_xlabel('time since Retract2 (ms)')
-        ax.set_title('excitory response to Retract2')
-    
-    # inhibitory response to PushOnset2 (short).
-    def short_retract2_inh(self, ax):
-        self.plot_moto(
-            ax, self.neu_seq_retract2, self.neu_time_retract2,
-            self.delay_retract2, [0], self.significance['r_retract2'], cate=1)
-        ax.set_xlabel('time since Retract2 (ms)')
-        ax.set_title('inhibitory response to Retract2')
-    
-    # response to Retract2 heatmap average across trials (short).
-    def short_retract2_heatmap_neuron(self, ax):
-        self.plot_heatmap_neuron(
-            ax, self.neu_seq_retract2[self.delay_retract2==0,:,:],
-            self.neu_time_retract2, self.significance['r_retract2'])
-        ax.set_xlabel('time since Retract2 (ms)')
-        ax.set_title('response to Retract2')
-    
-    # excitory response to PushOnset1 with epoch (short).
-    def short_epoch_push1_exc(self, ax):
-        self.plot_motor_epoch(
-            ax,
-            self.neu_seq_push1, self.neu_time_push1, self.outcome_push1,
-            self.delay_push1, [0], self.epoch_push1,
-            self.significance['r_push1'], cate=-1)
-        ax.set_xlabel('time since PushOnset1 (ms)')
-        ax.set_title('excitory response to PushOnset1 (reward)')
-    
-    # inhibitory response to PushOnset1 with epoch (short).
-    def short_epoch_push1_inh(self, ax):
-        self.plot_motor_epoch(
-            ax,
-            self.neu_seq_push1, self.neu_time_push1, self.outcome_push1,
-            self.delay_push1, [0], self.epoch_push1,
-            self.significance['r_push1'], cate=1)
-        ax.set_xlabel('time since PushOnset1 (ms)')
-        ax.set_title('inhibitory response to PushOnset1 (reward)')
-    
-    # excitory response to Retract1 end with epoch (short).
-    def short_epoch_retract1_exc(self, ax):
-        self.plot_motor_epoch(
-            ax,
-            self.neu_seq_retract1, self.neu_time_retract1, self.outcome_retract1,
-            self.delay_retract1, [0], self.epoch_retract1,
-            self.significance['r_retract1'], cate=-1)
-        ax.set_xlabel('time since Retract1 end (ms)')
-        ax.set_title('excitory response to Retract1 end (reward)')
-    
-    # inhibitory response to Retract1 end with epoch (short).
-    def short_epoch_retract1_inh(self, ax):
-        self.plot_motor_epoch(
-            ax,
-            self.neu_seq_retract1, self.neu_time_retract1, self.outcome_retract1,
-            self.delay_retract1, [0], self.epoch_retract1,
-            self.significance['r_retract1'], cate=1)
-        ax.set_xlabel('time since Retract1 end (ms)')
-        ax.set_title('inhibitory response to Retract1 end (reward)')
-    
-    # excitory response to WaitForPush2 start with epoch (short).
-    def short_epoch_wait2_exc(self, ax):
-        self.plot_motor_epoch(
-            ax,
-            self.neu_seq_wait2, self.neu_time_wait2, self.outcome_wait2,
-            self.delay_wait2, [0], self.epoch_wait2,
-            self.significance['r_wait'], cate=-1)
-        ax.set_xlabel('time since WaitForPush2 start (ms)')
-        ax.set_title('excitory response to WaitForPush2 start (reward)')
-    
-    # inhibitory response to WaitForPush2 start with epoch (short).
-    def short_epoch_wait2_inh(self, ax):
-        self.plot_motor_epoch(
-            ax,
-            self.neu_seq_wait2, self.neu_time_wait2, self.outcome_wait2,
-            self.delay_wait2, [0], self.epoch_wait2,
-            self.significance['r_wait'], cate=1)
-        ax.set_xlabel('time since WaitForPush2 start (ms)')
-        ax.set_title('inhibitory response to WaitForPush2 start (reward)')
-    
-    # excitory response to PushOnset2 with epoch (short).
-    def short_epoch_push2_exc(self, ax):
-        self.plot_motor_epoch(
-            ax,
-            self.neu_seq_push2, self.neu_time_push2, self.outcome_push2,
-            self.delay_push2, [0], self.epoch_push2,
-            self.significance['r_push2'], cate=-1)
-        ax.set_xlabel('time since PushOnset2 (ms)')
-        ax.set_title('excitory response to PushOnset2 (reward)')
-    
-    # inhibitory response to PushOnset2 with epoch (short).
-    def short_epoch_push2_inh(self, ax):
-        self.plot_motor_epoch(
-            ax,
-            self.neu_seq_push2, self.neu_time_push2, self.outcome_push2,
-            self.delay_push2, [0], self.epoch_push2,
-            self.significance['r_push2'], cate=1)
-        ax.set_xlabel('time since PushOnset2 (ms)')
-        ax.set_title('inhibitory response to PushOnset2 (reward)')
-    
-    # excitory response to Retract2 with epoch (short).
-    def short_epoch_retract2_exc(self, ax):
-        self.plot_motor_epoch(
-            ax,
-            self.neu_seq_retract2, self.neu_time_retract2, self.outcome_retract2,
-            self.delay_retract2, [0], self.epoch_retract2,
-            self.significance['r_retract2'], cate=-1)
-        ax.set_xlabel('time since Retract2 (ms)')
-        ax.set_title('excitory response to Retract2 (reward)')
-    
-    # inhibitory response to Retract2 with epoch (short).
-    def short_epoch_retract2_inh(self, ax):
-        self.plot_motor_epoch(
-            ax,
-            self.neu_seq_retract2, self.neu_time_retract2, self.outcome_retract2,
-            self.delay_retract2, [0], self.epoch_retract2,
-            self.significance['r_retract2'], cate=1)
-        ax.set_xlabel('time since Retract2 (ms)')
-        ax.set_title('inhibitory response to Retract2 (reward)')       
-    
-    # excitory response to PushOnset1 (long).
-    def long_push1_exc(self, ax):
-        self.plot_moto_outcome(
-            ax, self.neu_seq_push1, self.neu_time_push1, self.outcome_push1,
-            self.delay_push1, [1], self.significance['r_push1'], cate=-1)
-        ax.set_xlabel('time since PushOnset1 (ms)')
-        ax.set_title('excitory response to PushOnset1')
-    
-    # inhibitory response to PushOnset1 (long).
-    def long_push1_inh(self, ax):
-        self.plot_moto_outcome(
-            ax, self.neu_seq_push1, self.neu_time_push1, self.outcome_push1,
-            self.delay_push1, [1], self.significance['r_push1'], cate=1)
-        ax.set_xlabel('time since PushOnset1 (ms)')
-        ax.set_title('inhibitory response to PushOnset1')
-    
-    # response to PushOnset1ing heatmap average across trials (long).
-    def long_push1_heatmap_neuron(self, ax):
-        self.plot_heatmap_neuron(
-            ax, self.neu_seq_push1[self.delay_push1==1,:,:],
-            self.neu_time_push1, self.significance['r_push1'])
-        ax.set_xlabel('time since PushOnset1 (ms)')
-        ax.set_title('response to PushOnset1')
-    
-    # excitory response to Retract1 end (long).
-    def long_retract1_exc(self, ax):
-        self.plot_moto_outcome(
-            ax, self.neu_seq_retract1, self.neu_time_retract1, self.outcome_retract1,
-            self.delay_retract1, [1], self.significance['r_retract1'], cate=-1)
-        ax.set_xlabel('time since Retract1 end (ms)')
-        ax.set_title('excitory response to Retract1 end')
-    
-    # inhibitory response to PushOnset1 (long).
-    def long_retract1_inh(self, ax):
-        self.plot_moto_outcome(
-            ax, self.neu_seq_retract1, self.neu_time_retract1, self.outcome_retract1,
-            self.delay_retract1, [1], self.significance['r_retract1'], cate=1)
-        ax.set_xlabel('time since Retract1 end (ms)')
-        ax.set_title('inhibitory response to Retract1 end')
-    
-    # response to Retract1 end heatmap average across trials (long).
-    def long_retract1_heatmap_neuron(self, ax):
-        self.plot_heatmap_neuron(
-            ax, self.neu_seq_retract1[self.delay_retract1==1,:,:],
-            self.neu_time_retract1, self.significance['r_retract1'])
-        ax.set_xlabel('time since Retract1 end (ms)')
-        ax.set_title('response to Retract1 end')
-    
-    # excitory response to WaitForPush2 start (long).
-    def long_wait2_exc(self, ax):
-        self.plot_moto_outcome(
-            ax, self.neu_seq_wait2, self.neu_time_wait2, self.outcome_wait2,
-            self.delay_wait2, [1], self.significance['r_wait'], cate=-1)
-        ax.set_xlabel('time since WaitForPush2 start (ms)')
-        ax.set_title('excitory response to WaitForPush2 start')
-    
-    # inhibitory response to WaitForPush2 start (long).
-    def long_wait2_inh(self, ax):
-        self.plot_moto_outcome(
-            ax, self.neu_seq_wait2, self.neu_time_wait2, self.outcome_wait2,
-            self.delay_wait2, [1], self.significance['r_wait'], cate=1)
-        ax.set_xlabel('time since WaitForPush2 start (ms)')
-        ax.set_title('inhibitory response to WaitForPush2 start')
-    
-    # response to WaitForPush2 start heatmap average across trials (long).
-    def long_wait2_heatmap_neuron(self, ax):
-        self.plot_heatmap_neuron(
-            ax, self.neu_seq_wait2[self.delay_wait2==1,:,:],
-            self.neu_time_wait2, self.significance['r_wait'])
-        ax.set_xlabel('time since WaitForPush2 start (ms)')
-        ax.set_title('response to WaitForPush2 start')
-    
-    # excitory response to PushOnset2 (long).
-    def long_push2_exc(self, ax):
-        self.plot_moto_outcome(
-            ax, self.neu_seq_push2, self.neu_time_push2, self.outcome_push2,
-            self.delay_push2, [1], self.significance['r_push2'], cate=-1)
-        ax.set_xlabel('time since PushOnset2 (ms)')
-        ax.set_title('excitory response to PushOnset2')
-    
-    # inhibitory response to PushOnset2 (long).
-    def long_push2_inh(self, ax):
-        self.plot_moto_outcome(
-            ax, self.neu_seq_push2, self.neu_time_push2, self.outcome_push2,
-            self.delay_push2, [1], self.significance['r_push2'], cate=1)
-        ax.set_xlabel('time since PushOnset2 (ms)')
-        ax.set_title('inhibitory response to PushOnset2')
-    
-    # response to PushOnset2  heatmap average across trials (long).
-    def long_push2_heatmap_neuron(self, ax):
-        self.plot_heatmap_neuron(
-            ax, self.neu_seq_push2[self.delay_push2==1,:,:],
-            self.neu_time_push2, self.significance['r_push2'])
-        ax.set_xlabel('time since PushOnset2 (ms)')
-        ax.set_title('response to PushOnset2 ')
-    
-    # excitory response to Retract2 (long).
-    def long_retract2_exc(self, ax):
-        self.plot_moto(
-            ax, self.neu_seq_retract2, self.neu_time_retract2,
-            self.delay_retract2, [1], self.significance['r_retract2'], cate=-1)
-        ax.set_xlabel('time since Retract2 (ms)')
-        ax.set_title('excitory response to Retract2')
-    
-    # inhibitory response to PushOnset2 (long).
-    def long_retract2_inh(self, ax):
-        self.plot_moto(
-            ax, self.neu_seq_retract2, self.neu_time_retract2,
-            self.delay_retract2, [1], self.significance['r_retract2'], cate=1)
-        ax.set_xlabel('time since Retract2 (ms)')
-        ax.set_title('inhibitory response to Retract2')
-    
-    # response to Retract2 heatmap average across trials (long).
-    def long_retract2_heatmap_neuron(self, ax):
-        self.plot_heatmap_neuron(
-            ax, self.neu_seq_retract2[self.delay_retract2==1,:,:],
-            self.neu_time_retract2, self.significance['r_retract2'])
-        ax.set_xlabel('time since Retract2 (ms)')
-        ax.set_title('response to Retract2')
-    
-    # excitory response to PushOnset1 with epoch (long).
-    def long_epoch_push1_exc(self, ax):
-        self.plot_motor_epoch(
-            ax,
-            self.neu_seq_push1, self.neu_time_push1, self.outcome_push1,
-            self.delay_push1, [1], self.epoch_push1,
-            self.significance['r_push1'], cate=-1)
-        ax.set_xlabel('time since PushOnset1 (ms)')
-        ax.set_title('excitory response to PushOnset1 (reward)')
-    
-    # inhibitory response to PushOnset1 with epoch (long).
-    def long_epoch_push1_inh(self, ax):
-        self.plot_motor_epoch(
-            ax,
-            self.neu_seq_push1, self.neu_time_push1, self.outcome_push1,
-            self.delay_push1, [1], self.epoch_push1,
-            self.significance['r_push1'], cate=1)
-        ax.set_xlabel('time since PushOnset1 (ms)')
-        ax.set_title('inhibitory response to PushOnset1 (reward)')
-    
-    # excitory response to Retract1 end with epoch (long).
-    def long_epoch_retract1_exc(self, ax):
-        self.plot_motor_epoch(
-            ax,
-            self.neu_seq_retract1, self.neu_time_retract1, self.outcome_retract1,
-            self.delay_retract1, [1], self.epoch_retract1,
-            self.significance['r_retract1'], cate=-1)
-        ax.set_xlabel('time since Retract1 end (ms)')
-        ax.set_title('excitory response to Retract1 end (reward)')
-    
-    # inhibitory response to Retract1 end with epoch (long).
-    def long_epoch_retract1_inh(self, ax):
-        self.plot_motor_epoch(
-            ax,
-            self.neu_seq_retract1, self.neu_time_retract1, self.outcome_retract1,
-            self.delay_retract1, [1], self.epoch_retract1,
-            self.significance['r_retract1'], cate=1)
-        ax.set_xlabel('time since Retract1 end (ms)')
-        ax.set_title('inhibitory response to Retract1 end (reward)')
-    
-    # excitory response to WaitForPush2 start with epoch (long).
-    def long_epoch_wait2_exc(self, ax):
-        self.plot_motor_epoch(
-            ax,
-            self.neu_seq_wait2, self.neu_time_wait2, self.outcome_wait2,
-            self.delay_wait2, [1], self.epoch_wait2,
->>>>>>> fb6c48a8
-            self.significance['r_wait'], cate=-1)
-        ax.set_xlabel('time since WaitForPush2 start (ms)')
-        ax.set_title('excitory response to WaitForPush2 start (reward)')
-    
-<<<<<<< HEAD
-    # inhibitory response to WaitForPush2 start with epoch (short).
-    def short_epoch_wait2_inh(self, ax):
-        self.plot_motor_epoch(
-            ax,
-            self.neu_seq_wait2, self.neu_time_wait2, self.outcome_wait2,
-            self.delay_wait2, 0,
-=======
-    # inhibitory response to WaitForPush2 start with epoch (long).
-    def long_epoch_wait2_inh(self, ax):
-        self.plot_motor_epoch(
-            ax,
-            self.neu_seq_wait2, self.neu_time_wait2, self.outcome_wait2,
-            self.delay_wait2, [1], self.epoch_wait2,
->>>>>>> fb6c48a8
-            self.significance['r_wait'], cate=1)
-        ax.set_xlabel('time since WaitForPush2 start (ms)')
-        ax.set_title('inhibitory response to WaitForPush2 start (reward)')
-    
-<<<<<<< HEAD
-    # excitory response to PushOnset2 with epoch (short).
-    def short_epoch_push2_exc(self, ax):
-        self.plot_motor_epoch(
-            ax,
-            self.neu_seq_push2, self.neu_time_push2, self.outcome_push2,
-            self.delay_push2, 0,
-            self.significance['r_push'], cate=-1)
-        ax.set_xlabel('time since PushOnset2 (ms)')
-        ax.set_title('excitory response to PushOnset2 (reward)')
-    
-    # inhibitory response to PushOnset2 with epoch (short).
-    def short_epoch_push2_inh(self, ax):
-        self.plot_motor_epoch(
-            ax,
-            self.neu_seq_push2, self.neu_time_push2, self.outcome_push2,
-            self.delay_push2, 0,
-            self.significance['r_push'], cate=1)
-        ax.set_xlabel('time since PushOnset2 (ms)')
-        ax.set_title('inhibitory response to PushOnset2 (reward)')
-    
-    # excitory response to Retract2 with epoch (short).
-    def short_epoch_retract2_exc(self, ax):
-        self.plot_motor_epoch(
-            ax,
-            self.neu_seq_retract2, self.neu_time_retract2, self.outcome_retract2,
-            self.delay_retract2, 0,
-            self.significance['r_retract'], cate=-1)
-        ax.set_xlabel('time since Retract2 (ms)')
-        ax.set_title('excitory response to Retract2 (reward)')
-    
-    # inhibitory response to Retract2 with epoch (short).
-    def short_epoch_retract2_inh(self, ax):
-        self.plot_motor_epoch(
-            ax,
-            self.neu_seq_retract2, self.neu_time_retract2, self.outcome_retract2,
-            self.delay_retract2, 0,
-            self.significance['r_retract'], cate=1)
-        ax.set_xlabel('time since Retract2 (ms)')
-        ax.set_title('inhibitory response to Retract2 (reward)')       
-    
-    # excitory response to PushOnset1 (long).
-    def long_push1_exc(self, ax):
-        self.plot_moto_outcome(
-            ax, self.neu_seq_push1, self.neu_time_push1, self.outcome_push1,
-            self.delay_push1, 1, self.significance['r_push'], cate=-1)
-        ax.set_xlabel('time since PushOnset1 (ms)')
-        ax.set_title('excitory response to PushOnset1')
-    
-    # inhibitory response to PushOnset1 (long).
-    def long_push1_inh(self, ax):
-        self.plot_moto_outcome(
-            ax, self.neu_seq_push1, self.neu_time_push1, self.outcome_push1,
-            self.delay_push1, 1, self.significance['r_push'], cate=1)
-        ax.set_xlabel('time since PushOnset1 (ms)')
-        ax.set_title('inhibitory response to PushOnset1')
-    
-    # response to PushOnset1ing heatmap average across trials (long).
-    def long_push1_heatmap_neuron(self, ax):
-        idx = get_trial_type(self.cate_delay, self.delay_push1, 1)
-        self.plot_heatmap_neuron(
-            ax, self.neu_seq_push1[idx,:,:], self.neu_time_push1, self.significance['r_push'])
-        ax.set_xlabel('time since PushOnset1 (ms)')
-        ax.set_title('response to PushOnset1')
-    
-    # excitory response to Retract1 end (long).
-    def long_retract1_exc(self, ax):
-        self.plot_moto_outcome(
-            ax, self.neu_seq_retract1, self.neu_time_retract1, self.outcome_retract1,
-            self.delay_retract1, 1, self.significance['r_retract'], cate=-1)
-        ax.set_xlabel('time since Retract1 end (ms)')
-        ax.set_title('excitory response to Retract1 end')
-    
-    # inhibitory response to PushOnset1 (long).
-    def long_retract1_inh(self, ax):
-        self.plot_moto_outcome(
-            ax, self.neu_seq_retract1, self.neu_time_retract1, self.outcome_retract1,
-            self.delay_retract1, 1, self.significance['r_retract'], cate=1)
-        ax.set_xlabel('time since Retract1 end (ms)')
-        ax.set_title('inhibitory response to Retract1 end')
-    
-    # response to Retract1 end heatmap average across trials (long).
-    def long_retract1_heatmap_neuron(self, ax):
-        idx = get_trial_type(self.cate_delay, self.delay_retract1, 1)
-        self.plot_heatmap_neuron(
-            ax, self.neu_seq_retract1[idx,:,:], self.neu_time_retract1, self.significance['r_retract'])
-        ax.set_xlabel('time since Retract1 end (ms)')
-        ax.set_title('response to Retract1 end')
-    
-    # excitory response to WaitForPush2 start (long).
-    def long_wait2_exc(self, ax):
-        self.plot_moto_outcome(
-            ax, self.neu_seq_wait2, self.neu_time_wait2, self.outcome_wait2,
-            self.delay_wait2, 1, self.significance['r_wait'], cate=-1)
-        ax.set_xlabel('time since WaitForPush2 start (ms)')
-        ax.set_title('excitory response to WaitForPush2 start')
-    
-    # inhibitory response to WaitForPush2 start (long).
-    def long_wait2_inh(self, ax):
-        self.plot_moto_outcome(
-            ax, self.neu_seq_wait2, self.neu_time_wait2, self.outcome_wait2,
-            self.delay_wait2, 1, self.significance['r_wait'], cate=1)
-        ax.set_xlabel('time since WaitForPush2 start (ms)')
-        ax.set_title('inhibitory response to WaitForPush2 start')
-    
-    # response to WaitForPush2 start heatmap average across trials (long).
-    def long_wait2_heatmap_neuron(self, ax):
-        idx = get_trial_type(self.cate_delay, self.delay_wait2, 1)
-        self.plot_heatmap_neuron(
-            ax, self.neu_seq_wait2[idx,:,:], self.neu_time_wait2, self.significance['r_wait'])
-        ax.set_xlabel('time since WaitForPush2 start (ms)')
-        ax.set_title('response to WaitForPush2 start')
-    
-    # excitory response to PushOnset2 (long).
-    def long_push2_exc(self, ax):
-        self.plot_moto_outcome(
-            ax, self.neu_seq_push2, self.neu_time_push2, self.outcome_push2,
-            self.delay_push2, 1, self.significance['r_push'], cate=-1)
-        ax.set_xlabel('time since PushOnset2 (ms)')
-        ax.set_title('excitory response to PushOnset2')
-    
-    # inhibitory response to PushOnset2 (long).
-    def long_push2_inh(self, ax):
-        self.plot_moto_outcome(
-            ax, self.neu_seq_push2, self.neu_time_push2, self.outcome_push2,
-            self.delay_push2, 1, self.significance['r_push'], cate=1)
-        ax.set_xlabel('time since PushOnset2 (ms)')
-        ax.set_title('inhibitory response to PushOnset2')
-    
-    # response to PushOnset2  heatmap average across trials (long).
-    def long_push2_heatmap_neuron(self, ax):
-        idx = get_trial_type(self.cate_delay, self.delay_push2, 1)
-        self.plot_heatmap_neuron(
-            ax, self.neu_seq_push2[idx,:,:], self.neu_time_push2, self.significance['r_push'])
-        ax.set_xlabel('time since PushOnset2 (ms)')
-        ax.set_title('response to PushOnset2 ')
-    
-    # excitory response to Retract2 (long).
-    def long_retract2_exc(self, ax):
-        self.plot_moto(
-            ax, self.neu_seq_retract2, self.neu_time_retract2,
-            self.delay_retract2, 1, self.significance['r_retract'], cate=-1)
-        ax.set_xlabel('time since Retract2 (ms)')
-        ax.set_title('excitory response to Retract2')
-    
-    # inhibitory response to PushOnset2 (long).
-    def long_retract2_inh(self, ax):
-        self.plot_moto(
-            ax, self.neu_seq_retract2, self.neu_time_retract2,
-            self.delay_retract2, 1, self.significance['r_retract'], cate=1)
-        ax.set_xlabel('time since Retract2 (ms)')
-        ax.set_title('inhibitory response to Retract2')
-    
-    # response to Retract2 heatmap average across trials (long).
-    def long_retract2_heatmap_neuron(self, ax):
-        idx = get_trial_type(self.cate_delay, self.delay_retract2, 1)
-        self.plot_heatmap_neuron(
-            ax, self.neu_seq_retract2[idx,:,:], self.neu_time_retract2, self.significance['r_retract'])
-        ax.set_xlabel('time since Retract2 (ms)')
-        ax.set_title('response to Retract2')
-    
-    # excitory response to PushOnset1 with epoch (long).
-    def long_epoch_push1_exc(self, ax):
-        self.plot_motor_epoch(
-            ax,
-            self.neu_seq_push1, self.neu_time_push1, self.outcome_push1,
-            self.delay_push1, 1,
-            self.significance['r_push'], cate=-1)
-        ax.set_xlabel('time since PushOnset1 (ms)')
-        ax.set_title('excitory response to PushOnset1 (reward)')
-    
-    # inhibitory response to PushOnset1 with epoch (long).
-    def long_epoch_push1_inh(self, ax):
-        self.plot_motor_epoch(
-            ax,
-            self.neu_seq_push1, self.neu_time_push1, self.outcome_push1,
-            self.delay_push1, 1,
-            self.significance['r_push'], cate=1)
-        ax.set_xlabel('time since PushOnset1 (ms)')
-        ax.set_title('inhibitory response to PushOnset1 (reward)')
-    
-    # excitory response to Retract1 end with epoch (long).
-    def long_epoch_retract1_exc(self, ax):
-        self.plot_motor_epoch(
-            ax,
-            self.neu_seq_retract1, self.neu_time_retract1, self.outcome_retract1,
-            self.delay_retract1, 1,
-            self.significance['r_retract'], cate=-1)
-        ax.set_xlabel('time since Retract1 end (ms)')
-        ax.set_title('excitory response to Retract1 end (reward)')
-    
-    # inhibitory response to Retract1 end with epoch (long).
-    def long_epoch_retract1_inh(self, ax):
-        self.plot_motor_epoch(
-            ax,
-            self.neu_seq_retract1, self.neu_time_retract1, self.outcome_retract1,
-            self.delay_retract1, 1,
-            self.significance['r_retract'], cate=1)
-        ax.set_xlabel('time since Retract1 end (ms)')
-        ax.set_title('inhibitory response to Retract1 end (reward)')
-    
-    # excitory response to WaitForPush2 start with epoch (long).
-    def long_epoch_wait2_exc(self, ax):
-        self.plot_motor_epoch(
-            ax,
-            self.neu_seq_wait2, self.neu_time_wait2, self.outcome_wait2,
-            self.delay_wait2, 1,
-            self.significance['r_wait'], cate=-1)
-        ax.set_xlabel('time since WaitForPush2 start (ms)')
-        ax.set_title('excitory response to WaitForPush2 start (reward)')
-    
-    # inhibitory response to WaitForPush2 start with epoch (long).
-    def long_epoch_wait2_inh(self, ax):
-        self.plot_motor_epoch(
-            ax,
-            self.neu_seq_wait2, self.neu_time_wait2, self.outcome_wait2,
-            self.delay_wait2, 1,
-            self.significance['r_wait'], cate=1)
-        ax.set_xlabel('time since WaitForPush2 start (ms)')
-        ax.set_title('inhibitory response to WaitForPush2 start (reward)')
-    
-    # excitory response to PushOnset2 with epoch (long).
-    def long_epoch_push2_exc(self, ax):
-        self.plot_motor_epoch(
-            ax,
-            self.neu_seq_push2, self.neu_time_push2, self.outcome_push2,
-            self.delay_push2, 1,
-            self.significance['r_push'], cate=-1)
-        ax.set_xlabel('time since PushOnset2 (ms)')
-        ax.set_title('excitory response to PushOnset2 (reward)')
-    
-    # inhibitory response to PushOnset2 with epoch (long).
-    def long_epoch_push2_inh(self, ax):
-        self.plot_motor_epoch(
-            ax,
-            self.neu_seq_push2, self.neu_time_push2, self.outcome_push2,
-            self.delay_push2, 1,
-            self.significance['r_push'], cate=1)
-        ax.set_xlabel('time since PushOnset2 (ms)')
-        ax.set_title('inhibitory response to PushOnset2 (reward)')
-    
-    # excitory response to Retract2 with epoch (long).
-    def long_epoch_retract2_exc(self, ax):
-        self.plot_motor_epoch(
-            ax,
-            self.neu_seq_retract2, self.neu_time_retract2, self.outcome_retract2,
-            self.delay_retract2, 1,
-            self.significance['r_retract'], cate=-1)
-        ax.set_xlabel('time since Retract2 (ms)')
-        ax.set_title('excitory response to Retract2 (reward)')
-    
-    # inhibitory response to Retract2 with epoch (long).
-    def long_epoch_retract2_inh(self, ax):
-        self.plot_motor_epoch(
-            ax,
-            self.neu_seq_retract2, self.neu_time_retract2, self.outcome_retract2,
-            self.delay_retract2, 1,
-            self.significance['r_retract'], cate=1)
-        ax.set_xlabel('time since Retract2 (ms)')
-        ax.set_title('inhibitory response to Retract2 (reward)')
-    
-    # excitory response to push osnet.
-    def onset_exc(self, ax):
-        self.plot_push_onset(ax, self.significance['r_push'], cate=-1)
-=======
-    # excitory response to PushOnset2 with epoch (long).
-    def long_epoch_push2_exc(self, ax):
-        self.plot_motor_epoch(
-            ax,
-            self.neu_seq_push2, self.neu_time_push2, self.outcome_push2,
-            self.delay_push2, [1], self.epoch_push2,
-            self.significance['r_push2'], cate=-1)
-        ax.set_xlabel('time since PushOnset2 (ms)')
-        ax.set_title('excitory response to PushOnset2 (reward)')
-    
-    # inhibitory response to PushOnset2 with epoch (long).
-    def long_epoch_push2_inh(self, ax):
-        self.plot_motor_epoch(
-            ax,
-            self.neu_seq_push2, self.neu_time_push2, self.outcome_push2,
-            self.delay_push2, [1], self.epoch_push2,
-            self.significance['r_push2'], cate=1)
-        ax.set_xlabel('time since PushOnset2 (ms)')
-        ax.set_title('inhibitory response to PushOnset2 (reward)')
-    
-    # excitory response to Retract2 with epoch (long).
-    def long_epoch_retract2_exc(self, ax):
-        self.plot_motor_epoch(
-            ax,
-            self.neu_seq_retract2, self.neu_time_retract2, self.outcome_retract2,
-            self.delay_retract2, [1], self.epoch_retract2,
-            self.significance['r_retract2'], cate=-1)
-        ax.set_xlabel('time since Retract2 (ms)')
-        ax.set_title('excitory response to Retract2 (reward)')
-    
-    # inhibitory response to Retract2 with epoch (long).
-    def long_epoch_retract2_inh(self, ax):
-        self.plot_motor_epoch(
-            ax,
-            self.neu_seq_retract2, self.neu_time_retract2, self.outcome_retract2,
-            self.delay_retract2, [1], self.epoch_retract2,
-            self.significance['r_retract2'], cate=1)
-        ax.set_xlabel('time since Retract2 (ms)')
-        ax.set_title('inhibitory response to Retract2 (reward)')
-    
-    # excitory response to PushOnset1 (both).
-    def both_push1_exc(self, ax):
-        self.plot_moto_outcome(
-            ax, self.neu_seq_push1, self.neu_time_push1, self.outcome_push1,
-            self.delay_push1, [0,1], self.significance['r_push1'], cate=-1)
-        ax.set_xlabel('time since PushOnset1 (ms)')
-        ax.set_title('excitory response to PushOnset1')
-    
-    # inhibitory response to PushOnset1 (both).
-    def both_push1_inh(self, ax):
-        self.plot_moto_outcome(
-            ax, self.neu_seq_push1, self.neu_time_push1, self.outcome_push1,
-            self.delay_push1, [0,1], self.significance['r_push1'], cate=1)
-        ax.set_xlabel('time since PushOnset1 (ms)')
-        ax.set_title('inhibitory response to PushOnset1')
-    
-    # response to PushOnset1ing heatmap average across trials (both).
-    def both_push1_heatmap_neuron(self, ax):
-        self.plot_heatmap_neuron(
-            ax, self.neu_seq_push1,
-            self.neu_time_push1, self.significance['r_push1'])
-        ax.set_xlabel('time since PushOnset1 (ms)')
-        ax.set_title('response to PushOnset1')
-    
-    # excitory response to Retract1 end (both).
-    def both_retract1_exc(self, ax):
-        self.plot_moto_outcome(
-            ax, self.neu_seq_retract1, self.neu_time_retract1, self.outcome_retract1,
-            self.delay_retract1, [0,1], self.significance['r_retract1'], cate=-1)
-        ax.set_xlabel('time since Retract1 end (ms)')
-        ax.set_title('excitory response to Retract1 end')
-    
-    # inhibitory response to PushOnset1 (both).
-    def both_retract1_inh(self, ax):
-        self.plot_moto_outcome(
-            ax, self.neu_seq_retract1, self.neu_time_retract1, self.outcome_retract1,
-            self.delay_retract1, [0,1], self.significance['r_retract1'], cate=1)
-        ax.set_xlabel('time since Retract1 end (ms)')
-        ax.set_title('inhibitory response to Retract1 end')
-    
-    # response to Retract1 end heatmap average across trials (both).
-    def both_retract1_heatmap_neuron(self, ax):
-        self.plot_heatmap_neuron(
-            ax, self.neu_seq_retract1,
-            self.neu_time_retract1, self.significance['r_retract1'])
-        ax.set_xlabel('time since Retract1 end (ms)')
-        ax.set_title('response to Retract1 end')
-    
-    # excitory response to WaitForPush2 start (both).
-    def both_wait2_exc(self, ax):
-        self.plot_moto_outcome(
-            ax, self.neu_seq_wait2, self.neu_time_wait2, self.outcome_wait2,
-            self.delay_wait2, [0,1], self.significance['r_wait'], cate=-1)
-        ax.set_xlabel('time since WaitForPush2 start (ms)')
-        ax.set_title('excitory response to WaitForPush2 start')
-    
-    # inhibitory response to WaitForPush2 start (both).
-    def both_wait2_inh(self, ax):
-        self.plot_moto_outcome(
-            ax, self.neu_seq_wait2, self.neu_time_wait2, self.outcome_wait2,
-            self.delay_wait2, [0,1], self.significance['r_wait'], cate=1)
-        ax.set_xlabel('time since WaitForPush2 start (ms)')
-        ax.set_title('inhibitory response to WaitForPush2 start')
-    
-    # response to WaitForPush2 start heatmap average across trials (both).
-    def both_wait2_heatmap_neuron(self, ax):
-        self.plot_heatmap_neuron(
-            ax, self.neu_seq_wait2,
-            self.neu_time_wait2, self.significance['r_wait'])
-        ax.set_xlabel('time since WaitForPush2 start (ms)')
-        ax.set_title('response to WaitForPush2 start')
-    
-    # excitory response to PushOnset2 (both).
-    def both_push2_exc(self, ax):
-        self.plot_moto_outcome(
-            ax, self.neu_seq_push2, self.neu_time_push2, self.outcome_push2,
-            self.delay_push2, [0,1], self.significance['r_push2'], cate=-1)
-        ax.set_xlabel('time since PushOnset2 (ms)')
-        ax.set_title('excitory response to PushOnset2')
-    
-    # inhibitory response to PushOnset2 (both).
-    def both_push2_inh(self, ax):
-        self.plot_moto_outcome(
-            ax, self.neu_seq_push2, self.neu_time_push2, self.outcome_push2,
-            self.delay_push2, [0,1], self.significance['r_push2'], cate=1)
-        ax.set_xlabel('time since PushOnset2 (ms)')
-        ax.set_title('inhibitory response to PushOnset2')
-    
-    # response to PushOnset2  heatmap average across trials (both).
-    def both_push2_heatmap_neuron(self, ax):
-        self.plot_heatmap_neuron(
-            ax, self.neu_seq_push2,
-            self.neu_time_push2, self.significance['r_push2'])
-        ax.set_xlabel('time since PushOnset2 (ms)')
-        ax.set_title('response to PushOnset2 ')
-    
-    # excitory response to Retract2 (both).
-    def both_retract2_exc(self, ax):
-        self.plot_moto(
-            ax, self.neu_seq_retract2, self.neu_time_retract2,
-            self.delay_retract2, [0,1], self.significance['r_retract2'], cate=-1)
-        ax.set_xlabel('time since Retract2 (ms)')
-        ax.set_title('excitory response to Retract2')
-    
-    # inhibitory response to PushOnset2 (both).
-    def both_retract2_inh(self, ax):
-        self.plot_moto(
-            ax, self.neu_seq_retract2, self.neu_time_retract2,
-            self.delay_retract2, [0,1], self.significance['r_retract2'], cate=1)
-        ax.set_xlabel('time since Retract2 (ms)')
-        ax.set_title('inhibitory response to Retract2')
-    
-    # response to Retract2 heatmap average across trials (both).
-    def both_retract2_heatmap_neuron(self, ax):
-        self.plot_heatmap_neuron(
-            ax, self.neu_seq_retract2,
-            self.neu_time_retract2, self.significance['r_retract2'])
-        ax.set_xlabel('time since Retract2 (ms)')
-        ax.set_title('response to Retract2')
-    
-    # excitory response to push osnet.
-    def onset_exc(self, ax):
-        self.plot_push_onset(ax, self.significance['r_push1'], cate=-1)
->>>>>>> fb6c48a8
-        ax.set_xlabel('time since push onset (ms)')
-        ax.set_title('excitory response to all push onset')
-    
-    # inhibitory response to push osnet.
-    def onset_inh(self, ax):
-<<<<<<< HEAD
-        self.plot_push_onset(ax, self.significance['r_push'], cate=1)
-=======
-        self.plot_push_onset(ax, self.significance['r_push1']+self.significance['r_push2'], cate=1)
->>>>>>> fb6c48a8
-        ax.set_xlabel('time since push onset (ms)')
-        ax.set_title('inhibitory response to all push onset')
-    
-    # response to push osnet.
-    def onset_heatmap_neuron(self, axs):
-        neu_seq = [self.neu_seq_push1[self.outcome_push1!=1,:,:],
-                   self.neu_seq_push2[self.outcome_push2==0,:,:],
-                   self.neu_seq_push2[self.outcome_push2==3,:,:]]
-        for i in range(3):
-            self.plot_heatmap_neuron(
-<<<<<<< HEAD
-                axs[i], neu_seq[i], self.neu_time_push1, self.significance['r_push'])
-            axs[i].set_xlabel('time since push onset (ms)')
-        axs[0].set_title('response to PO1 all')
-        axs[1].set_title('response to PO2 reward')
-        axs[2].set_title('response to PO2 early')
-=======
-                axs[i], neu_seq[i], self.neu_time_push1,
-                self.significance['r_push1']+self.significance['r_push2'])
-            axs[i].set_xlabel('time since push onset (ms)')
-        axs[0].set_title('response to Push1 all')
-        axs[1].set_title('response to Push2 reward')
-        axs[2].set_title('response to Push2 early')
->>>>>>> fb6c48a8
-        
-    # excitory response to licking.
-    def lick_exc(self, ax):
-        self.plot_lick(ax, self.significance['r_lick'], cate=-1)
-        ax.set_xlabel('time since lick (ms)')
-        ax.set_title('excitory response to lick')
-    
-    # inhibitory response to licking.
-    def lick_inh(self, ax):
-        self.plot_lick(ax, self.significance['r_lick'], cate=1)
-        ax.set_xlabel('time since lick (ms)')
-        ax.set_title('inhibitory response to lick')
-    
-    # response to licking heatmap average across trials.
-    def lick_heatmap_neuron(self, ax):
-        self.plot_heatmap_neuron(
-<<<<<<< HEAD
-            ax, self.neu_seq_lick, self.neu_time_lick, self.significance['r_lick'])
-        ax.set_xlabel('time since lick (ms)')
-        ax.set_title('response to all lick')
-    
-    # response to PushOnset1 (short).
-    def short_exc_inh_push1(self, ax):
-        self.plot_exc_inh(
-            ax,
-            self.neu_seq_push1, self.neu_time_push1,
-            self.delay_push1, 0,
-            self.significance['r_push'])
-        ax.set_xlabel('time since PushOnset1 (ms)')
-        ax.set_title('response to PushOnset1 (short)')
-    
-    # response to Retract1 end (short).
-    def short_exc_inh_retract1(self, ax):
-        self.plot_exc_inh(
-            ax,
-            self.neu_seq_retract1, self.neu_time_retract1,
-            self.delay_retract1, 0,
-            self.significance['r_retract'])
-        ax.set_xlabel('time since Retract1 end (ms)')
-        ax.set_title('response to Retract1 end (short)')
-    
-    # response to WaitForPush2 start (short).
-    def short_exc_inh_wait2(self, ax):
-        self.plot_exc_inh(
-            ax,
-            self.neu_seq_push2, self.neu_time_push2,
-            self.delay_push2, 0,
-            self.significance['r_wait'])
-        ax.set_xlabel('time since WaitForPush2 start (ms)')
-        ax.set_title('response to WaitForPush2 start onset (short)')
-    
-    # response to PushOnset2 (short).
-    def short_exc_inh_push2(self, ax):
-        self.plot_exc_inh(
-            ax,
-            self.neu_seq_push2, self.neu_time_push2,
-            self.delay_push2, 0,
-            self.significance['r_push'])
-        ax.set_xlabel('time since PushOnset2 (ms)')
-        ax.set_title('response to 2nd push onset (short)')
-    
-    # response to Retract2 (short).
-    def short_exc_inh_retract2(self, ax):
-        self.plot_exc_inh(
-            ax,
-            self.neu_seq_retract2, self.neu_time_retract2,
-            self.delay_retract2, 0,
-            self.significance['r_retract'])
-        ax.set_xlabel('time since Retract2 (ms)')
-        ax.set_title('response to Retract2 (short)')
-
-    # response to PushOnset1 (long).
-    def long_exc_inh_push1(self, ax):
-        self.plot_exc_inh(
-            ax,
-            self.neu_seq_push1, self.neu_time_push1,
-            self.delay_push1, 1,
-            self.significance['r_push'])
-        ax.set_xlabel('time since PushOnset1 (ms)')
-        ax.set_title('response to PushOnset1 (long)')
-    
-    # response to Retract1 end (long).
-    def long_exc_inh_retract1(self, ax):
-        self.plot_exc_inh(
-            ax,
-            self.neu_seq_retract1, self.neu_time_retract1,
-            self.delay_retract1, 1,
-            self.significance['r_retract'])
-        ax.set_xlabel('time since Retract1 end (ms)')
-        ax.set_title('response to Retract1 end (long)')
-    
-    # response to WaitForPush2 start (long).
-    def long_exc_inh_wait2(self, ax):
-        self.plot_exc_inh(
-            ax,
-            self.neu_seq_push2, self.neu_time_push2,
-            self.delay_push2, 1,
-            self.significance['r_wait'])
-        ax.set_xlabel('time since WaitForPush2 start (ms)')
-        ax.set_title('response to WaitForPush2 start onset (long)')
-    
-    # response to PushOnset2 (long).
-    def long_exc_inh_push2(self, ax):
-        self.plot_exc_inh(
-            ax,
-            self.neu_seq_push2, self.neu_time_push2,
-            self.delay_push2, 1,
-            self.significance['r_push'])
-        ax.set_xlabel('time since PushOnset2 (ms)')
-        ax.set_title('response to PushOnset2 (long)')
-    
-    # response to Retract2 (long).
-    def long_exc_inh_retract2(self, ax):
-        self.plot_exc_inh(
-            ax,
-            self.neu_seq_retract2, self.neu_time_retract2,
-            self.delay_retract2, 1,
-            self.significance['r_retract'])
-        ax.set_xlabel('time since Retract2 (ms)')
-        ax.set_title('response to Retract2 (long)')
-
-
-class plotter_L7G8_motor(plotter_utils):
-    def __init__(self, neural_trials, labels, significance, cate_delay):
-        super().__init__(neural_trials, labels, significance, cate_delay)
-    
-    def all_short_motor_align(self, axs):
-        self.short_push1(axs[0])
-        self.short_retract1(axs[1])
-        self.short_wait2(axs[2])
-        self.short_push2(axs[3])
-        self.short_retract2(axs[4])
-        
-    def all_short_motor_align_heatmap_neuron(self, axs):
-        self.short_push1_heatmap_neuron(axs[0])
-        self.short_retract1_heatmap_neuron(axs[1])
-        self.short_wait2_heatmap_neuron(axs[2])
-        self.short_push2_heatmap_neuron(axs[3])
-        self.short_retract2_heatmap_neuron(axs[4])
-    
-    def all_long_motor_align(self, axs):
-        self.long_push1(axs[0])
-        self.long_retract1(axs[1])
-        self.long_wait2(axs[2])
-        self.long_push2(axs[3])
-        self.long_retract2(axs[4])
-
-    def all_long_motor_align_heatmap_neuron(self, axs):
-        self.long_push1_heatmap_neuron(axs[0])
-        self.long_retract1_heatmap_neuron(axs[1])
-        self.long_wait2_heatmap_neuron(axs[2])
-        self.long_push2_heatmap_neuron(axs[3])
-        self.long_retract2_heatmap_neuron(axs[4])
-    
-    def all_short_epoch_motor_align(self, axs):
-        self.short_epoch_push1(axs[0])
-        self.short_epoch_retract1(axs[1])
-        self.short_epoch_wait2(axs[2])
-        self.short_epoch_push2(axs[3])
-        self.short_epoch_retract2(axs[4])
-
-=======
-            ax, self.neu_seq_lick[self.lick_label==1,:,:], self.neu_time_lick, self.significance['r_lick'])
-        ax.set_xlabel('time since lick (ms)')
-        ax.set_title('response to consummatory lick')
-
-class plotter_L7G8_motor(plotter_utils):
-    def __init__(self, neural_trials, labels, significance, cate_delay):
-        super().__init__(neural_trials, labels, significance, cate_delay)
-    
-    def all_short_motor_align(self, axs):
-        self.short_push1(axs[0])
-        self.short_retract1(axs[1])
-        self.short_wait2(axs[2])
-        self.short_push2(axs[3])
-        self.short_retract2(axs[4])
-        
-    def all_short_motor_align_heatmap_neuron(self, axs):
-        self.short_push1_heatmap_neuron(axs[0])
-        self.short_retract1_heatmap_neuron(axs[1])
-        self.short_wait2_heatmap_neuron(axs[2])
-        self.short_push2_heatmap_neuron(axs[3])
-        self.short_retract2_heatmap_neuron(axs[4])
-    
-    def all_long_motor_align(self, axs):
-        self.long_push1(axs[0])
-        self.long_retract1(axs[1])
-        self.long_wait2(axs[2])
-        self.long_push2(axs[3])
-        self.long_retract2(axs[4])
-
-    def all_long_motor_align_heatmap_neuron(self, axs):
-        self.long_push1_heatmap_neuron(axs[0])
-        self.long_retract1_heatmap_neuron(axs[1])
-        self.long_wait2_heatmap_neuron(axs[2])
-        self.long_push2_heatmap_neuron(axs[3])
-        self.long_retract2_heatmap_neuron(axs[4])
-    
-    def all_short_epoch_motor_align(self, axs):
-        self.short_epoch_push1(axs[0])
-        self.short_epoch_retract1(axs[1])
-        self.short_epoch_wait2(axs[2])
-        self.short_epoch_push2(axs[3])
-        self.short_epoch_retract2(axs[4])
-
->>>>>>> fb6c48a8
-    def all_long_epoch_motor_align(self, axs):
-        self.long_epoch_push1(axs[0])
-        self.long_epoch_retract1(axs[1])
-        self.long_epoch_wait2(axs[2])
-        self.long_epoch_push2(axs[3])
-        self.long_epoch_retract2(axs[4])
-    
-<<<<<<< HEAD
-=======
-    def all_both_motor_align(self, axs):
-        self.both_push1(axs[0])
-        self.both_retract1(axs[1])
-        self.both_wait2(axs[2])
-        self.both_push2(axs[3])
-        self.both_retract2(axs[4])
-        
-    def all_both_motor_align_heatmap_neuron(self, axs):
-        self.both_push1_heatmap_neuron(axs[0])
-        self.both_retract1_heatmap_neuron(axs[1])
-        self.both_wait2_heatmap_neuron(axs[2])
-        self.both_push2_heatmap_neuron(axs[3])
-        self.both_retract2_heatmap_neuron(axs[4])
-    
->>>>>>> fb6c48a8
-    # response to PushOnset1 (short).
-    def short_push1(self, ax):
-        self.plot_moto_outcome(
-            ax, self.neu_seq_push1, self.neu_time_push1, self.outcome_push1,
-<<<<<<< HEAD
-            self.delay_push1, 0, self.significance['r_push'], cate=-1)
-=======
-            self.delay_push1, [0], self.significance['r_push1'], cate=-1)
->>>>>>> fb6c48a8
-        ax.set_xlabel('time since PushOnset1 (ms)')
-        ax.set_title('response to PushOnset1')
-    
-    # response to PushOnset1ing heatmap average across trials (short).
-    def short_push1_heatmap_neuron(self, ax):
-<<<<<<< HEAD
-        idx = get_trial_type(self.cate_delay, self.delay_push1, 0)
-        self.plot_heatmap_neuron(
-            ax, self.neu_seq_push1[idx,:,:], self.neu_time_push1, self.significance['r_push'])
-        ax.set_xlabel('time since PushOnset1 (ms)')
-        ax.set_title('response to PushOnset1')
-    
-=======
-        self.plot_heatmap_neuron(
-            ax, self.neu_seq_push1[self.delay_push1==0,:,:],
-            self.neu_time_push1, self.significance['r_push1'])
-        ax.set_xlabel('time since PushOnset1 (ms)')
-        ax.set_title('response to PushOnset1')
-   
->>>>>>> fb6c48a8
-    # response to PushOnset1 (short).
-    def short_retract1(self, ax):
-        self.plot_moto_outcome(
-            ax, self.neu_seq_retract1, self.neu_time_retract1, self.outcome_retract1,
-<<<<<<< HEAD
-            self.delay_retract1, 0, self.significance['r_retract'], cate=-1)
-=======
-            self.delay_retract1, [0], self.significance['r_retract1'], cate=-1)
->>>>>>> fb6c48a8
-        ax.set_xlabel('time since Retract1 end (ms)')
-        ax.set_title('response to Retract1 end')
-    
-    # response to Retract1 end heatmap average across trials (short).
-    def short_retract1_heatmap_neuron(self, ax):
-<<<<<<< HEAD
-        idx = get_trial_type(self.cate_delay, self.delay_retract1, 0)
-        self.plot_heatmap_neuron(
-            ax, self.neu_seq_retract1[idx,:,:], self.neu_time_retract1, self.significance['r_retract'])
-        ax.set_xlabel('time since Retract1 end (ms)')
-        ax.set_title('response to Retract1 end')
-    
-=======
-        self.plot_heatmap_neuron(
-            ax, self.neu_seq_retract1[self.delay_retract1==0,:,:],
-            self.neu_time_retract1, self.significance['r_retract1'])
-        ax.set_xlabel('time since Retract1 end (ms)')
-        ax.set_title('response to Retract1 end')
-        
->>>>>>> fb6c48a8
-    # response to WaitForPush2 start (short).
-    def short_wait2(self, ax):
-        self.plot_moto_outcome(
-            ax, self.neu_seq_wait2, self.neu_time_wait2, self.outcome_wait2,
-<<<<<<< HEAD
-            self.delay_wait2, 0, self.significance['r_wait'], cate=-1)
-=======
-            self.delay_wait2, [0], self.significance['r_wait'], cate=-1)
->>>>>>> fb6c48a8
-        ax.set_xlabel('time since WaitForPush2 start (ms)')
-        ax.set_title('response to WaitForPush2 start')
-    
-    # response to WaitForPush2 start heatmap average across trials (short).
-    def short_wait2_heatmap_neuron(self, ax):
-<<<<<<< HEAD
-        idx = get_trial_type(self.cate_delay, self.delay_wait2, 0)
-        self.plot_heatmap_neuron(
-            ax, self.neu_seq_wait2[idx,:,:], self.neu_time_wait2, self.significance['r_wait'])
-=======
-        self.plot_heatmap_neuron(
-            ax, self.neu_seq_wait2[self.delay_wait2==0,:,:],
-            self.neu_time_wait2, self.significance['r_wait'])
->>>>>>> fb6c48a8
-        ax.set_xlabel('time since WaitForPush2 start (ms)')
-        ax.set_title('response to WaitForPush2 start')
-    
-    # response to PushOnset2 (short).
-    def short_push2(self, ax):
-        self.plot_moto_outcome(
-            ax, self.neu_seq_push2, self.neu_time_push2, self.outcome_push2,
-<<<<<<< HEAD
-            self.delay_push2, 0, self.significance['r_push'], cate=-1)
-=======
-            self.delay_push2, [0], self.significance['r_push2'], cate=-1)
->>>>>>> fb6c48a8
-        ax.set_xlabel('time since PushOnset2 (ms)')
-        ax.set_title('response to PushOnset2')
-    
-    # response to PushOnset2  heatmap average across trials (short).
-    def short_push2_heatmap_neuron(self, ax):
-<<<<<<< HEAD
-        idx = get_trial_type(self.cate_delay, self.delay_push2, 0)
-        self.plot_heatmap_neuron(
-            ax, self.neu_seq_push2[idx,:,:], self.neu_time_push2, self.significance['r_push'])
-=======
-        self.plot_heatmap_neuron(
-            ax, self.neu_seq_push2[self.delay_push2==0,:,:],
-            self.neu_time_push2, self.significance['r_push2'])
->>>>>>> fb6c48a8
-        ax.set_xlabel('time since PushOnset2 (ms)')
-        ax.set_title('response to PushOnset2 ')
-    
-    # response to PushOnset2 (short).
-    def short_retract2(self, ax):
-        self.plot_moto(
-            ax, self.neu_seq_retract2, self.neu_time_retract2,
-<<<<<<< HEAD
-            self.delay_retract2, 0, self.significance['r_retract'], cate=-1)
-=======
-            self.delay_retract2, [0], self.significance['r_retract2'], cate=-1)
->>>>>>> fb6c48a8
-        ax.set_xlabel('time since Retract2 (ms)')
-        ax.set_title('response to Retract2')
-    
-    # response to Retract2 heatmap average across trials (short).
-    def short_retract2_heatmap_neuron(self, ax):
-<<<<<<< HEAD
-        idx = get_trial_type(self.cate_delay, self.delay_retract2, 0)
-        self.plot_heatmap_neuron(
-            ax, self.neu_seq_retract2[idx,:,:], self.neu_time_retract2, self.significance['r_retract'])
-=======
-        self.plot_heatmap_neuron(
-            ax, self.neu_seq_retract2[self.delay_retract2==0,:,:],
-            self.neu_time_retract2, self.significance['r_retract2'])
->>>>>>> fb6c48a8
-        ax.set_xlabel('time since Retract2 (ms)')
-        ax.set_title('response to Retract2')
-    
-    # response to PushOnset1 with epoch (short).
-    def short_epoch_push1(self, ax):
-        self.plot_motor_epoch(
-            ax,
-            self.neu_seq_push1, self.neu_time_push1, self.outcome_push1,
-<<<<<<< HEAD
-            self.delay_push1, 0,
-            self.significance['r_push'], cate=-1)
-        ax.set_xlabel('time since PushOnset1 (ms)')
-        ax.set_title('response to PushOnset1 (reward)')
-    
-    # response to Retract1 end with epoch (short).
-    def short_epoch_retract1(self, ax):
-        self.plot_motor_epoch(
-            ax,
-            self.neu_seq_retract1, self.neu_time_retract1, self.outcome_retract1,
-            self.delay_retract1, 0,
-            self.significance['r_retract'], cate=-1)
-        ax.set_xlabel('time since Retract1 end (ms)')
-        ax.set_title('response to Retract1 end (reward)')
-    
-    # response to WaitForPush2 start with epoch (short).
-    def short_epoch_wait2(self, ax):
-        self.plot_motor_epoch(
-            ax,
-            self.neu_seq_wait2, self.neu_time_wait2, self.outcome_wait2,
-            self.delay_wait2, 0,
-            self.significance['r_wait'], cate=-1)
-        ax.set_xlabel('time since WaitForPush2 start (ms)')
-        ax.set_title('response to WaitForPush2 start (reward)')
-    
-    # response to PushOnset2 with epoch (short).
-    def short_epoch_push2(self, ax):
-        self.plot_motor_epoch(
-            ax,
-            self.neu_seq_push2, self.neu_time_push2, self.outcome_push2,
-            self.delay_push2, 0,
-            self.significance['r_push'], cate=-1)
-        ax.set_xlabel('time since PushOnset2 (ms)')
-        ax.set_title('response to PushOnset2 (reward)')
-    
-    # response to Retract2 with epoch (short).
-    def short_epoch_retract2(self, ax):
-        self.plot_motor_epoch(
-            ax,
-            self.neu_seq_retract2, self.neu_time_retract2, self.outcome_retract2,
-            self.delay_retract2, 0,
-            self.significance['r_retract'], cate=-1)
-        ax.set_xlabel('time since Retract2 (ms)')
-        ax.set_title('response to Retract2 (reward)')       
-    
-    # response to PushOnset1 (long).
-    def long_push1(self, ax):
-        self.plot_moto_outcome(
-            ax, self.neu_seq_push1, self.neu_time_push1, self.outcome_push1,
-            self.delay_push1, 1, self.significance['r_push'], cate=-1)
-        ax.set_xlabel('time since PushOnset1 (ms)')
-        ax.set_title('response to PushOnset1')
-    
-    # response to PushOnset1ing heatmap average across trials (long).
-    def long_push1_heatmap_neuron(self, ax):
-        idx = get_trial_type(self.cate_delay, self.delay_push1, 1)
-        self.plot_heatmap_neuron(
-            ax, self.neu_seq_push1[idx,:,:], self.neu_time_push1, self.significance['r_push'])
-        ax.set_xlabel('time since PushOnset1 (ms)')
-        ax.set_title('response to PushOnset1')
-    
-    # response to PushOnset1 (long).
-    def long_retract1(self, ax):
-        self.plot_moto_outcome(
-            ax, self.neu_seq_retract1, self.neu_time_retract1, self.outcome_retract1,
-            self.delay_retract1, 1, self.significance['r_retract'], cate=-1)
-        ax.set_xlabel('time since Retract1 end (ms)')
-        ax.set_title('response to Retract1 end')
-    
-    # response to Retract1 end heatmap average across trials (long).
-    def long_retract1_heatmap_neuron(self, ax):
-        idx = get_trial_type(self.cate_delay, self.delay_retract1, 1)
-        self.plot_heatmap_neuron(
-            ax, self.neu_seq_retract1[idx,:,:], self.neu_time_retract1, self.significance['r_retract'])
-        ax.set_xlabel('time since Retract1 end (ms)')
-        ax.set_title('response to Retract1 end')
-    
-    # response to WaitForPush2 start (long).
-    def long_wait2(self, ax):
-        self.plot_moto_outcome(
-            ax, self.neu_seq_wait2, self.neu_time_wait2, self.outcome_wait2,
-            self.delay_wait2, 1, self.significance['r_wait'], cate=-1)
-        ax.set_xlabel('time since WaitForPush2 start (ms)')
-        ax.set_title('response to WaitForPush2 start')
-    
-    # response to WaitForPush2 start heatmap average across trials (long).
-    def long_wait2_heatmap_neuron(self, ax):
-        idx = get_trial_type(self.cate_delay, self.delay_wait2, 1)
-        self.plot_heatmap_neuron(
-            ax, self.neu_seq_wait2[idx,:,:], self.neu_time_wait2, self.significance['r_wait'])
-        ax.set_xlabel('time since WaitForPush2 start (ms)')
-        ax.set_title('response to WaitForPush2 start')
-    
-    # response to PushOnset2 (long).
-    def long_push2(self, ax):
-        self.plot_moto_outcome(
-            ax, self.neu_seq_push2, self.neu_time_push2, self.outcome_push2,
-            self.delay_push2, 1, self.significance['r_push'], cate=-1)
-        ax.set_xlabel('time since PushOnset2 (ms)')
-        ax.set_title('response to PushOnset2')
-    
-    # response to PushOnset2  heatmap average across trials (long).
-    def long_push2_heatmap_neuron(self, ax):
-        idx = get_trial_type(self.cate_delay, self.delay_push2, 1)
-        self.plot_heatmap_neuron(
-            ax, self.neu_seq_push2[idx,:,:], self.neu_time_push2, self.significance['r_push'])
-        ax.set_xlabel('time since PushOnset2 (ms)')
-        ax.set_title('response to PushOnset2 ')
-    
-    # response to PushOnset2 (long).
-    def long_retract2(self, ax):
-        self.plot_moto(
-            ax, self.neu_seq_retract2, self.neu_time_retract2,
-            self.delay_retract2, 1, self.significance['r_retract'], cate=-1)
-        ax.set_xlabel('time since Retract2 (ms)')
-        ax.set_title('response to Retract2')
-    
-    # response to Retract2 heatmap average across trials (long).
-    def long_retract2_heatmap_neuron(self, ax):
-        idx = get_trial_type(self.cate_delay, self.delay_retract2, 1)
-        self.plot_heatmap_neuron(
-            ax, self.neu_seq_retract2[idx,:,:], self.neu_time_retract2, self.significance['r_retract'])
-        ax.set_xlabel('time since Retract2 (ms)')
-        ax.set_title('response to Retract2')
-    
-    # response to PushOnset1 with epoch (long).
-    def long_epoch_push1(self, ax):
-        self.plot_motor_epoch(
-            ax,
-            self.neu_seq_push1, self.neu_time_push1, self.outcome_push1,
-            self.delay_push1, 1,
-            self.significance['r_push'], cate=-1)
-        ax.set_xlabel('time since PushOnset1 (ms)')
-        ax.set_title('response to PushOnset1 (reward)')
-    
-    # response to Retract1 end with epoch (long).
-    def long_epoch_retract1(self, ax):
-        self.plot_motor_epoch(
-            ax,
-            self.neu_seq_retract1, self.neu_time_retract1, self.outcome_retract1,
-            self.delay_retract1, 1,
-            self.significance['r_retract'], cate=-1)
-        ax.set_xlabel('time since Retract1 end (ms)')
-        ax.set_title('response to Retract1 end (reward)')
-    
-    # response to WaitForPush2 start with epoch (long).
-    def long_epoch_wait2(self, ax):
-        self.plot_motor_epoch(
-            ax,
-            self.neu_seq_wait2, self.neu_time_wait2, self.outcome_wait2,
-            self.delay_wait2, 1,
-            self.significance['r_wait'], cate=-1)
-        ax.set_xlabel('time since WaitForPush2 start (ms)')
-        ax.set_title('response to WaitForPush2 start (reward)')
-    
-    # response to PushOnset2 with epoch (long).
-    def long_epoch_push2(self, ax):
-        self.plot_motor_epoch(
-            ax,
-            self.neu_seq_push2, self.neu_time_push2, self.outcome_push2,
-            self.delay_push2, 1,
-            self.significance['r_push'], cate=-1)
-        ax.set_xlabel('time since PushOnset2 (ms)')
-        ax.set_title('response to PushOnset2 (reward)')
-    
-    # response to Retract2 with epoch (long).
-    def long_epoch_retract2(self, ax):
-        self.plot_motor_epoch(
-            ax,
-            self.neu_seq_retract2, self.neu_time_retract2, self.outcome_retract2,
-            self.delay_retract2, 1,
-            self.significance['r_retract'], cate=-1)
-        ax.set_xlabel('time since Retract2 (ms)')
-        ax.set_title('response to Retract2 (reward)')       
-=======
-            self.delay_push1, [0], self.epoch_push1,
-            self.significance['r_push1'], cate=-1)
-        ax.set_xlabel('time since PushOnset1 (ms)')
-        ax.set_title('response to PushOnset1 (reward)')
-    
-    # response to Retract1 end with epoch (short).
-    def short_epoch_retract1(self, ax):
-        self.plot_motor_epoch(
-            ax,
-            self.neu_seq_retract1, self.neu_time_retract1, self.outcome_retract1,
-            self.delay_retract1, [0], self.epoch_retract1,
-            self.significance['r_retract1'], cate=-1)
-        ax.set_xlabel('time since Retract1 end (ms)')
-        ax.set_title('response to Retract1 end (reward)')
-    
-    # response to WaitForPush2 start with epoch (short).
-    def short_epoch_wait2(self, ax):
-        self.plot_motor_epoch(
-            ax,
-            self.neu_seq_wait2, self.neu_time_wait2, self.outcome_wait2,
-            self.delay_wait2, [0], self.epoch_wait2,
-            self.significance['r_wait'], cate=-1)
-        ax.set_xlabel('time since WaitForPush2 start (ms)')
-        ax.set_title('response to WaitForPush2 start (reward)')
-    
-    # response to PushOnset2 with epoch (short).
-    def short_epoch_push2(self, ax):
-        self.plot_motor_epoch(
-            ax,
-            self.neu_seq_push2, self.neu_time_push2, self.outcome_push2,
-            self.delay_push2, [0], self.epoch_push2,
-            self.significance['r_push2'], cate=-1)
-        ax.set_xlabel('time since PushOnset2 (ms)')
-        ax.set_title('response to PushOnset2 (reward)')
-    
-    # response to Retract2 with epoch (short).
-    def short_epoch_retract2(self, ax):
-        self.plot_motor_epoch(
-            ax,
-            self.neu_seq_retract2, self.neu_time_retract2, self.outcome_retract2,
-            self.delay_retract2, [0], self.epoch_retract2,
-            self.significance['r_retract2'], cate=-1)
-        ax.set_xlabel('time since Retract2 (ms)')
-        ax.set_title('response to Retract2 (reward)')       
-    
-    # response to PushOnset1 (long).
-    def long_push1(self, ax):
-        self.plot_moto_outcome(
-            ax, self.neu_seq_push1, self.neu_time_push1, self.outcome_push1,
-            self.delay_push1, [1], self.significance['r_push1'], cate=-1)
-        ax.set_xlabel('time since PushOnset1 (ms)')
-        ax.set_title('response to PushOnset1')
-    
-    # response to PushOnset1ing heatmap average across trials (long).
-    def long_push1_heatmap_neuron(self, ax):
-        self.plot_heatmap_neuron(
-            ax, self.neu_seq_push1[self.delay_push1==1,:,:],
-            self.neu_time_push1, self.significance['r_push1'])
-        ax.set_xlabel('time since PushOnset1 (ms)')
-        ax.set_title('response to PushOnset1')
-    
-    # response to PushOnset1 (long).
-    def long_retract1(self, ax):
-        self.plot_moto_outcome(
-            ax, self.neu_seq_retract1, self.neu_time_retract1, self.outcome_retract1,
-            self.delay_retract1, [1], self.significance['r_retract1'], cate=-1)
-        ax.set_xlabel('time since Retract1 end (ms)')
-        ax.set_title('response to Retract1 end')
-    
-    # response to Retract1 end heatmap average across trials (long).
-    def long_retract1_heatmap_neuron(self, ax):
-        self.plot_heatmap_neuron(
-            ax, self.neu_seq_retract1[self.delay_retract1==1,:,:],
-            self.neu_time_retract1, self.significance['r_retract1'])
-        ax.set_xlabel('time since Retract1 end (ms)')
-        ax.set_title('response to Retract1 end')
-    
-    # response to WaitForPush2 start (long).
-    def long_wait2(self, ax):
-        self.plot_moto_outcome(
-            ax, self.neu_seq_wait2, self.neu_time_wait2, self.outcome_wait2,
-            self.delay_wait2, [1], self.significance['r_wait'], cate=-1)
-        ax.set_xlabel('time since WaitForPush2 start (ms)')
-        ax.set_title('response to WaitForPush2 start')
-    
-    # response to WaitForPush2 start heatmap average across trials (long).
-    def long_wait2_heatmap_neuron(self, ax):
-        self.plot_heatmap_neuron(
-            ax, self.neu_seq_wait2[self.delay_wait2==1,:,:],
-            self.neu_time_wait2, self.significance['r_wait'])
-        ax.set_xlabel('time since WaitForPush2 start (ms)')
-        ax.set_title('response to WaitForPush2 start')
-    
-    # response to PushOnset2 (long).
-    def long_push2(self, ax):
-        self.plot_moto_outcome(
-            ax, self.neu_seq_push2, self.neu_time_push2, self.outcome_push2,
-            self.delay_push2, [1], self.significance['r_push2'], cate=-1)
-        ax.set_xlabel('time since PushOnset2 (ms)')
-        ax.set_title('response to PushOnset2')
-    
-    # response to PushOnset2  heatmap average across trials (long).
-    def long_push2_heatmap_neuron(self, ax):
-        self.plot_heatmap_neuron(
-            ax, self.neu_seq_push2[self.delay_push2==1,:,:],
-            self.neu_time_push2, self.significance['r_push2'])
-        ax.set_xlabel('time since PushOnset2 (ms)')
-        ax.set_title('response to PushOnset2 ')
-    
-    # response to PushOnset2 (long).
-    def long_retract2(self, ax):
-        self.plot_moto(
-            ax, self.neu_seq_retract2, self.neu_time_retract2,
-            self.delay_retract2, [1], self.significance['r_retract2'], cate=-1)
-        ax.set_xlabel('time since Retract2 (ms)')
-        ax.set_title('response to Retract2')
-    
-    # response to Retract2 heatmap average across trials (long).
-    def long_retract2_heatmap_neuron(self, ax):
-        self.plot_heatmap_neuron(
-            ax, self.neu_seq_retract2[self.delay_retract2==1,:,:],
-            self.neu_time_retract2, self.significance['r_retract2'])
-        ax.set_xlabel('time since Retract2 (ms)')
-        ax.set_title('response to Retract2')
-    
-    # response to PushOnset1 with epoch (long).
-    def long_epoch_push1(self, ax):
-        self.plot_motor_epoch(
-            ax,
-            self.neu_seq_push1, self.neu_time_push1, self.outcome_push1,
-            self.delay_push1, [1], self.epoch_push1,
-            self.significance['r_push1'], cate=-1)
-        ax.set_xlabel('time since PushOnset1 (ms)')
-        ax.set_title('response to PushOnset1 (reward)')
-    
-    # response to Retract1 end with epoch (long).
-    def long_epoch_retract1(self, ax):
-        self.plot_motor_epoch(
-            ax,
-            self.neu_seq_retract1, self.neu_time_retract1, self.outcome_retract1,
-            self.delay_retract1, [1], self.epoch_retract1,
-            self.significance['r_retract1'], cate=-1)
-        ax.set_xlabel('time since Retract1 end (ms)')
-        ax.set_title('response to Retract1 end (reward)')
-    
-    # response to WaitForPush2 start with epoch (long).
-    def long_epoch_wait2(self, ax):
-        self.plot_motor_epoch(
-            ax,
-            self.neu_seq_wait2, self.neu_time_wait2, self.outcome_wait2,
-            self.delay_wait2, [1], self.epoch_wait2,
-            self.significance['r_wait'], cate=-1)
-        ax.set_xlabel('time since WaitForPush2 start (ms)')
-        ax.set_title('response to WaitForPush2 start (reward)')
-    
-    # response to PushOnset2 with epoch (long).
-    def long_epoch_push2(self, ax):
-        self.plot_motor_epoch(
-            ax,
-            self.neu_seq_push2, self.neu_time_push2, self.outcome_push2,
-            self.delay_push2, [1], self.epoch_push2,
-            self.significance['r_push2'], cate=-1)
-        ax.set_xlabel('time since PushOnset2 (ms)')
-        ax.set_title('response to PushOnset2 (reward)')
-    
-    # response to Retract2 with epoch (long).
-    def long_epoch_retract2(self, ax):
-        self.plot_motor_epoch(
-            ax,
-            self.neu_seq_retract2, self.neu_time_retract2, self.outcome_retract2,
-            self.delay_retract2, [1], self.epoch_retract2,
-            self.significance['r_retract2'], cate=-1)
-        ax.set_xlabel('time since Retract2 (ms)')
-        ax.set_title('response to Retract2 (reward)')
-    
-    # response to PushOnset1 (both).
-    def both_push1(self, ax):
-        self.plot_moto_outcome(
-            ax, self.neu_seq_push1, self.neu_time_push1, self.outcome_push1,
-            self.delay_push1, [0,1], self.significance['r_push1'], cate=-1)
-        ax.set_xlabel('time since PushOnset1 (ms)')
-        ax.set_title('response to PushOnset1')
-
-    # response to PushOnset1ing heatmap average across trials (both).
-    def both_push1_heatmap_neuron(self, ax):
-        self.plot_heatmap_neuron(
-            ax, self.neu_seq_push1,
-            self.neu_time_push1, self.significance['r_push1'])
-        ax.set_xlabel('time since PushOnset1 (ms)')
-        ax.set_title('response to PushOnset1')
-    
-    # response to Retract1 end (both).
-    def both_retract1(self, ax):
-        self.plot_moto_outcome(
-            ax, self.neu_seq_retract1, self.neu_time_retract1, self.outcome_retract1,
-            self.delay_retract1, [0,1], self.significance['r_retract1'], cate=-1)
-        ax.set_xlabel('time since Retract1 end (ms)')
-        ax.set_title('response to Retract1 end')
-
-    # response to Retract1 end heatmap average across trials (both).
-    def both_retract1_heatmap_neuron(self, ax):
-        self.plot_heatmap_neuron(
-            ax, self.neu_seq_retract1,
-            self.neu_time_retract1, self.significance['r_retract1'])
-        ax.set_xlabel('time since Retract1 end (ms)')
-        ax.set_title('response to Retract1 end')
-    
-    # response to WaitForPush2 start (both).
-    def both_wait2(self, ax):
-        self.plot_moto_outcome(
-            ax, self.neu_seq_wait2, self.neu_time_wait2, self.outcome_wait2,
-            self.delay_wait2, [0,1], self.significance['r_wait'], cate=-1)
-        ax.set_xlabel('time since WaitForPush2 start (ms)')
-        ax.set_title('response to WaitForPush2 start')
-
-    # response to WaitForPush2 start heatmap average across trials (both).
-    def both_wait2_heatmap_neuron(self, ax):
-        self.plot_heatmap_neuron(
-            ax, self.neu_seq_wait2,
-            self.neu_time_wait2, self.significance['r_wait'])
-        ax.set_xlabel('time since WaitForPush2 start (ms)')
-        ax.set_title('response to WaitForPush2 start')
-    
-    # response to PushOnset2 (both).
-    def both_push2(self, ax):
-        self.plot_moto_outcome(
-            ax, self.neu_seq_push2, self.neu_time_push2, self.outcome_push2,
-            self.delay_push2, [0,1], self.significance['r_push2'], cate=-1)
-        ax.set_xlabel('time since PushOnset2 (ms)')
-        ax.set_title('response to PushOnset2')
-
-    # response to PushOnset2  heatmap average across trials (both).
-    def both_push2_heatmap_neuron(self, ax):
-        self.plot_heatmap_neuron(
-            ax, self.neu_seq_push2,
-            self.neu_time_push2, self.significance['r_push2'])
-        ax.set_xlabel('time since PushOnset2 (ms)')
-        ax.set_title('response to PushOnset2 ')
-    
-    # response to Retract2 (both).
-    def both_retract2(self, ax):
-        self.plot_moto(
-            ax, self.neu_seq_retract2, self.neu_time_retract2,
-            self.delay_retract2, [0,1], self.significance['r_retract2'], cate=-1)
-        ax.set_xlabel('time since Retract2 (ms)')
-        ax.set_title('response to Retract2')
-
-    # response to Retract2 heatmap average across trials (both).
-    def both_retract2_heatmap_neuron(self, ax):
-        self.plot_heatmap_neuron(
-            ax, self.neu_seq_retract2,
-            self.neu_time_retract2, self.significance['r_retract2'])
-        ax.set_xlabel('time since Retract2 (ms)')
-        ax.set_title('response to Retract2')
-    
-    # response to push osnet.
-    def onset(self, ax):
-        self.plot_push_onset(ax, self.significance['r_push1']+self.significance['r_push2'], cate=-1)
-        ax.set_xlabel('time since push onset (ms)')
-        ax.set_title('response to all push onset')
-    
-    # response to push osnet.
-    def onset_heatmap_neuron(self, axs):
-        neu_seq = [self.neu_seq_push1[self.outcome_push1!=1,:,:],
-                   self.neu_seq_push2[self.outcome_push2==0,:,:],
-                   self.neu_seq_push2[self.outcome_push2==3,:,:]]
-        for i in range(3):
-            self.plot_heatmap_neuron(
-                axs[i], neu_seq[i], self.neu_time_push1,
-                self.significance['r_push1']+self.significance['r_push2'])
-            axs[i].set_xlabel('time since push onset (ms)')
-        axs[0].set_title('response to Push1 all')
-        axs[1].set_title('response to Push2 reward')
-        axs[2].set_title('response to Push2 early')
->>>>>>> fb6c48a8
-        
-    # response to licking.
-    def lick(self, ax):
-        self.plot_lick(ax, self.significance['r_lick'], cate=-1)
-        ax.set_xlabel('time since lick (ms)')
-        ax.set_title('response to lick')
-    
-    # response to licking heatmap average across trials.
-    def lick_heatmap_neuron(self, ax):
-        self.plot_heatmap_neuron(
-<<<<<<< HEAD
-            ax, self.neu_seq_lick, self.neu_time_lick, self.significance['r_lick'])
-        ax.set_xlabel('time since lick (ms)')
-        ax.set_title('response to all lick')
-    
-    # response to push osnet.
-    def onset(self, ax):
-        self.plot_push_onset(ax, self.significance['r_push'], cate=-1)
-        ax.set_xlabel('time since push onset (ms)')
-        ax.set_title('response to all push onset')
-    
-    # response to push osnet.
-    def onset_heatmap_neuron(self, axs):
-        neu_seq = [self.neu_seq_push1[self.outcome_push1!=1,:,:],
-                   self.neu_seq_push2[self.outcome_push2==0,:,:],
-                   self.neu_seq_push2[self.outcome_push2==3,:,:]]
-        for i in range(3):
-            self.plot_heatmap_neuron(
-                axs[i], neu_seq[i], self.neu_time_push1, self.significance['r_push'])
-            axs[i].set_xlabel('time since push onset (ms)')
-        axs[0].set_title('response to PO1 all')
-        axs[1].set_title('response to PO2 reward')
-        axs[2].set_title('response to PO2 early')
-=======
-            ax, self.neu_seq_lick[self.lick_label==1,:,:], self.neu_time_lick, self.significance['r_lick'])
-        ax.set_xlabel('time since lick (ms)')
-        ax.set_title('response to consummatory lick')
->>>>>>> fb6c48a8
-
-
-class plotter_VIPG8_motor(plotter_utils):
-    def __init__(self, neural_trials, labels, significance, cate_delay):
-        super().__init__(neural_trials, labels, significance, cate_delay)
-    
-    def all_short_motor_align(self, axs):
-        self.short_push1(axs[0])
-        self.short_retract1(axs[1])
-        self.short_wait2(axs[2])
-        self.short_push2(axs[3])
-        self.short_retract2(axs[4])
-        
-    def all_short_motor_align_heatmap_neuron(self, axs):
-        self.short_push1_heatmap_neuron(axs[0])
-        self.short_retract1_heatmap_neuron(axs[1])
-        self.short_wait2_heatmap_neuron(axs[2])
-        self.short_push2_heatmap_neuron(axs[3])
-        self.short_retract2_heatmap_neuron(axs[4])
-    
-    def all_long_motor_align(self, axs):
-        self.long_push1(axs[0])
-        self.long_retract1(axs[1])
-        self.long_wait2(axs[2])
-        self.long_push2(axs[3])
-        self.long_retract2(axs[4])
-
-    def all_long_motor_align_heatmap_neuron(self, axs):
-        self.long_push1_heatmap_neuron(axs[0])
-        self.long_retract1_heatmap_neuron(axs[1])
-        self.long_wait2_heatmap_neuron(axs[2])
-        self.long_push2_heatmap_neuron(axs[3])
-        self.long_retract2_heatmap_neuron(axs[4])
-    
-    def all_short_epoch_motor_align(self, axs):
-        self.short_epoch_push1(axs[0])
-        self.short_epoch_retract1(axs[1])
-        self.short_epoch_wait2(axs[2])
-        self.short_epoch_push2(axs[3])
-        self.short_epoch_retract2(axs[4])
-
-    def all_long_epoch_motor_align(self, axs):
-        self.long_epoch_push1(axs[0])
-        self.long_epoch_retract1(axs[1])
-        self.long_epoch_wait2(axs[2])
-        self.long_epoch_push2(axs[3])
-        self.long_epoch_retract2(axs[4])
-    
-    # response to PushOnset1 (short).
-    def short_push1(self, ax):
-        self.plot_moto_outcome(
-            ax, self.neu_seq_push1, self.neu_time_push1, self.outcome_push1,
-<<<<<<< HEAD
-            self.delay_push1, 0, self.significance['r_push'], cate=1)
-=======
-            self.delay_push1, [0], self.significance['r_push'], cate=1)
->>>>>>> fb6c48a8
-        ax.set_xlabel('time since PushOnset1 (ms)')
-        ax.set_title('response to PushOnset1')
-    
-    # response to PushOnset1ing heatmap average across trials (short).
-    def short_push1_heatmap_neuron(self, ax):
-<<<<<<< HEAD
-        idx = get_trial_type(self.cate_delay, self.delay_push1, 0)
-        self.plot_heatmap_neuron(
-            ax, self.neu_seq_push1[idx,:,:], self.neu_time_push1, self.significance['r_push'])
-        ax.set_xlabel('time since PushOnset1 (ms)')
-        ax.set_title('response to PushOnset1')
-    
-=======
-        self.plot_heatmap_neuron(
-            ax, self.neu_seq_push1[self.delay_push1==0,:,:],
-            self.neu_time_push1, self.significance['r_push'])
-        ax.set_xlabel('time since PushOnset1 (ms)')
-        ax.set_title('response to PushOnset1')
-   
->>>>>>> fb6c48a8
-    # response to PushOnset1 (short).
-    def short_retract1(self, ax):
-        self.plot_moto_outcome(
-            ax, self.neu_seq_retract1, self.neu_time_retract1, self.outcome_retract1,
-<<<<<<< HEAD
-            self.delay_retract1, 0, self.significance['r_retract'], cate=1)
-=======
-            self.delay_retract1, [0], self.significance['r_retract'], cate=1)
->>>>>>> fb6c48a8
-        ax.set_xlabel('time since Retract1 end (ms)')
-        ax.set_title('response to Retract1 end')
-    
-    # response to Retract1 end heatmap average across trials (short).
-    def short_retract1_heatmap_neuron(self, ax):
-<<<<<<< HEAD
-        idx = get_trial_type(self.cate_delay, self.delay_retract1, 0)
-        self.plot_heatmap_neuron(
-            ax, self.neu_seq_retract1[idx,:,:], self.neu_time_retract1, self.significance['r_retract'])
-        ax.set_xlabel('time since Retract1 end (ms)')
-        ax.set_title('response to Retract1 end')
-    
-=======
-        self.plot_heatmap_neuron(
-            ax, self.neu_seq_retract1[self.delay_retract1==0,:,:],
-            self.neu_time_retract1, self.significance['r_retract'])
-        ax.set_xlabel('time since Retract1 end (ms)')
-        ax.set_title('response to Retract1 end')
-        
->>>>>>> fb6c48a8
-    # response to WaitForPush2 start (short).
-    def short_wait2(self, ax):
-        self.plot_moto_outcome(
-            ax, self.neu_seq_wait2, self.neu_time_wait2, self.outcome_wait2,
-<<<<<<< HEAD
-            self.delay_wait2, 0, self.significance['r_wait'], cate=1)
-=======
-            self.delay_wait2, [0], self.significance['r_wait'], cate=1)
->>>>>>> fb6c48a8
-        ax.set_xlabel('time since WaitForPush2 start (ms)')
-        ax.set_title('response to WaitForPush2 start')
-    
-    # response to WaitForPush2 start heatmap average across trials (short).
-    def short_wait2_heatmap_neuron(self, ax):
-<<<<<<< HEAD
-        idx = get_trial_type(self.cate_delay, self.delay_wait2, 0)
-        self.plot_heatmap_neuron(
-            ax, self.neu_seq_wait2[idx,:,:], self.neu_time_wait2, self.significance['r_wait'])
-=======
-        self.plot_heatmap_neuron(
-            ax, self.neu_seq_wait2[self.delay_wait2==0,:,:],
-            self.neu_time_wait2, self.significance['r_wait'])
->>>>>>> fb6c48a8
-        ax.set_xlabel('time since WaitForPush2 start (ms)')
-        ax.set_title('response to WaitForPush2 start')
-    
-    # response to PushOnset2 (short).
-    def short_push2(self, ax):
-        self.plot_moto_outcome(
-            ax, self.neu_seq_push2, self.neu_time_push2, self.outcome_push2,
-<<<<<<< HEAD
-            self.delay_push2, 0, self.significance['r_push'], cate=1)
-=======
-            self.delay_push2, [0], self.significance['r_push'], cate=1)
->>>>>>> fb6c48a8
-        ax.set_xlabel('time since PushOnset2 (ms)')
-        ax.set_title('response to PushOnset2')
-    
-    # response to PushOnset2  heatmap average across trials (short).
-    def short_push2_heatmap_neuron(self, ax):
-<<<<<<< HEAD
-        idx = get_trial_type(self.cate_delay, self.delay_push2, 0)
-        self.plot_heatmap_neuron(
-            ax, self.neu_seq_push2[idx,:,:], self.neu_time_push2, self.significance['r_push'])
-=======
-        self.plot_heatmap_neuron(
-            ax, self.neu_seq_push2[self.delay_push2==0,:,:],
-            self.neu_time_push2, self.significance['r_push'])
->>>>>>> fb6c48a8
-        ax.set_xlabel('time since PushOnset2 (ms)')
-        ax.set_title('response to PushOnset2 ')
-    
-    # response to PushOnset2 (short).
-    def short_retract2(self, ax):
-        self.plot_moto(
-            ax, self.neu_seq_retract2, self.neu_time_retract2,
-<<<<<<< HEAD
-            self.delay_retract2, 0, self.significance['r_retract'], cate=1)
-=======
-            self.delay_retract2, [0], self.significance['r_retract'], cate=1)
->>>>>>> fb6c48a8
-        ax.set_xlabel('time since Retract2 (ms)')
-        ax.set_title('response to Retract2')
-    
-    # response to Retract2 heatmap average across trials (short).
-    def short_retract2_heatmap_neuron(self, ax):
-<<<<<<< HEAD
-        idx = get_trial_type(self.cate_delay, self.delay_retract2, 0)
-        self.plot_heatmap_neuron(
-            ax, self.neu_seq_retract2[idx,:,:], self.neu_time_retract2, self.significance['r_retract'])
-=======
-        self.plot_heatmap_neuron(
-            ax, self.neu_seq_retract2[self.delay_retract2==0,:,:],
-            self.neu_time_retract2, self.significance['r_retract'])
->>>>>>> fb6c48a8
-        ax.set_xlabel('time since Retract2 (ms)')
-        ax.set_title('response to Retract2')
-    
-    # response to PushOnset1 with epoch (short).
-    def short_epoch_push1(self, ax):
-        self.plot_motor_epoch(
-            ax,
-            self.neu_seq_push1, self.neu_time_push1, self.outcome_push1,
-<<<<<<< HEAD
-            self.delay_push1, 0,
-=======
-            self.delay_push1, [0], self.epoch_push1,
->>>>>>> fb6c48a8
-            self.significance['r_push'], cate=1)
-        ax.set_xlabel('time since PushOnset1 (ms)')
-        ax.set_title('response to PushOnset1 (reward)')
-    
-    # response to Retract1 end with epoch (short).
-    def short_epoch_retract1(self, ax):
-        self.plot_motor_epoch(
-            ax,
-            self.neu_seq_retract1, self.neu_time_retract1, self.outcome_retract1,
-<<<<<<< HEAD
-            self.delay_retract1, 0,
-=======
-            self.delay_retract1, [0], self.epoch_retract1,
->>>>>>> fb6c48a8
-            self.significance['r_retract'], cate=1)
-        ax.set_xlabel('time since Retract1 end (ms)')
-        ax.set_title('response to Retract1 end (reward)')
-    
-    # response to WaitForPush2 start with epoch (short).
-    def short_epoch_wait2(self, ax):
-        self.plot_motor_epoch(
-            ax,
-            self.neu_seq_wait2, self.neu_time_wait2, self.outcome_wait2,
-<<<<<<< HEAD
-            self.delay_wait2, 0,
-=======
-            self.delay_wait2, [0], self.epoch_wait2,
->>>>>>> fb6c48a8
-            self.significance['r_wait'], cate=1)
-        ax.set_xlabel('time since WaitForPush2 start (ms)')
-        ax.set_title('response to WaitForPush2 start (reward)')
-    
-    # response to PushOnset2 with epoch (short).
-    def short_epoch_push2(self, ax):
-        self.plot_motor_epoch(
-            ax,
-            self.neu_seq_push2, self.neu_time_push2, self.outcome_push2,
-<<<<<<< HEAD
-            self.delay_push2, 0,
-=======
-            self.delay_push2, [0], self.epoch_push2,
->>>>>>> fb6c48a8
-            self.significance['r_push'], cate=1)
-        ax.set_xlabel('time since PushOnset2 (ms)')
-        ax.set_title('response to PushOnset2 (reward)')
-    
-    # response to Retract2 with epoch (short).
-    def short_epoch_retract2(self, ax):
-        self.plot_motor_epoch(
-            ax,
-            self.neu_seq_retract2, self.neu_time_retract2, self.outcome_retract2,
-<<<<<<< HEAD
-            self.delay_retract2, 0,
-=======
-            self.delay_retract2, [0], self.epoch_retract2,
->>>>>>> fb6c48a8
-            self.significance['r_retract'], cate=1)
-        ax.set_xlabel('time since Retract2 (ms)')
-        ax.set_title('response to Retract2 (reward)')       
-    
-    # response to PushOnset1 (long).
-    def long_push1(self, ax):
-        self.plot_moto_outcome(
-            ax, self.neu_seq_push1, self.neu_time_push1, self.outcome_push1,
-<<<<<<< HEAD
-            self.delay_push1, 1, self.significance['r_push'], cate=1)
-=======
-            self.delay_push1, [1], self.significance['r_push'], cate=1)
->>>>>>> fb6c48a8
-        ax.set_xlabel('time since PushOnset1 (ms)')
-        ax.set_title('response to PushOnset1')
-    
-    # response to PushOnset1ing heatmap average across trials (long).
-    def long_push1_heatmap_neuron(self, ax):
-<<<<<<< HEAD
-        idx = get_trial_type(self.cate_delay, self.delay_push1, 1)
-        self.plot_heatmap_neuron(
-            ax, self.neu_seq_push1[idx,:,:], self.neu_time_push1, self.significance['r_push'])
-=======
-        self.plot_heatmap_neuron(
-            ax, self.neu_seq_push1[self.delay_push1==1,:,:],
-            self.neu_time_push1, self.significance['r_push'])
->>>>>>> fb6c48a8
-        ax.set_xlabel('time since PushOnset1 (ms)')
-        ax.set_title('response to PushOnset1')
-    
-    # response to PushOnset1 (long).
-    def long_retract1(self, ax):
-        self.plot_moto_outcome(
-            ax, self.neu_seq_retract1, self.neu_time_retract1, self.outcome_retract1,
-<<<<<<< HEAD
-            self.delay_retract1, 1, self.significance['r_retract'], cate=1)
-=======
-            self.delay_retract1, [1], self.significance['r_retract'], cate=1)
->>>>>>> fb6c48a8
-        ax.set_xlabel('time since Retract1 end (ms)')
-        ax.set_title('response to Retract1 end')
-    
-    # response to Retract1 end heatmap average across trials (long).
-    def long_retract1_heatmap_neuron(self, ax):
-<<<<<<< HEAD
-        idx = get_trial_type(self.cate_delay, self.delay_retract1, 1)
-        self.plot_heatmap_neuron(
-            ax, self.neu_seq_retract1[idx,:,:], self.neu_time_retract1, self.significance['r_retract'])
-=======
-        self.plot_heatmap_neuron(
-            ax, self.neu_seq_retract1[self.delay_retract1==1,:,:],
-            self.neu_time_retract1, self.significance['r_retract'])
->>>>>>> fb6c48a8
-        ax.set_xlabel('time since Retract1 end (ms)')
-        ax.set_title('response to Retract1 end')
-    
-    # response to WaitForPush2 start (long).
-    def long_wait2(self, ax):
-        self.plot_moto_outcome(
-            ax, self.neu_seq_wait2, self.neu_time_wait2, self.outcome_wait2,
-<<<<<<< HEAD
-            self.delay_wait2, 1, self.significance['r_wait'], cate=1)
-=======
-            self.delay_wait2, [1], self.significance['r_wait'], cate=1)
->>>>>>> fb6c48a8
-        ax.set_xlabel('time since WaitForPush2 start (ms)')
-        ax.set_title('response to WaitForPush2 start')
-    
-    # response to WaitForPush2 start heatmap average across trials (long).
-    def long_wait2_heatmap_neuron(self, ax):
-<<<<<<< HEAD
-        idx = get_trial_type(self.cate_delay, self.delay_wait2, 1)
-        self.plot_heatmap_neuron(
-            ax, self.neu_seq_wait2[idx,:,:], self.neu_time_wait2, self.significance['r_wait'])
-=======
-        self.plot_heatmap_neuron(
-            ax, self.neu_seq_wait2[self.delay_wait2==1,:,:],
-            self.neu_time_wait2, self.significance['r_wait'])
->>>>>>> fb6c48a8
-        ax.set_xlabel('time since WaitForPush2 start (ms)')
-        ax.set_title('response to WaitForPush2 start')
-    
-    # response to PushOnset2 (long).
-    def long_push2(self, ax):
-        self.plot_moto_outcome(
-            ax, self.neu_seq_push2, self.neu_time_push2, self.outcome_push2,
-<<<<<<< HEAD
-            self.delay_push2, 1, self.significance['r_push'], cate=1)
-=======
-            self.delay_push2, [1], self.significance['r_push'], cate=1)
->>>>>>> fb6c48a8
-        ax.set_xlabel('time since PushOnset2 (ms)')
-        ax.set_title('response to PushOnset2')
-    
-    # response to PushOnset2  heatmap average across trials (long).
-    def long_push2_heatmap_neuron(self, ax):
-<<<<<<< HEAD
-        idx = get_trial_type(self.cate_delay, self.delay_push2, 1)
-        self.plot_heatmap_neuron(
-            ax, self.neu_seq_push2[idx,:,:], self.neu_time_push2, self.significance['r_push'])
-=======
-        self.plot_heatmap_neuron(
-            ax, self.neu_seq_push2[self.delay_push2==1,:,:],
-            self.neu_time_push2, self.significance['r_push'])
->>>>>>> fb6c48a8
-        ax.set_xlabel('time since PushOnset2 (ms)')
-        ax.set_title('response to PushOnset2 ')
-    
-    # response to PushOnset2 (long).
-    def long_retract2(self, ax):
-        self.plot_moto(
-            ax, self.neu_seq_retract2, self.neu_time_retract2,
-<<<<<<< HEAD
-            self.delay_retract2, 1, self.significance['r_retract'], cate=1)
-=======
-            self.delay_retract2, [1], self.significance['r_retract'], cate=1)
->>>>>>> fb6c48a8
-        ax.set_xlabel('time since Retract2 (ms)')
-        ax.set_title('response to Retract2')
-    
-    # response to Retract2 heatmap average across trials (long).
-    def long_retract2_heatmap_neuron(self, ax):
-<<<<<<< HEAD
-        idx = get_trial_type(self.cate_delay, self.delay_retract2, 1)
-        self.plot_heatmap_neuron(
-            ax, self.neu_seq_retract2[idx,:,:], self.neu_time_retract2, self.significance['r_retract'])
-=======
-        self.plot_heatmap_neuron(
-            ax, self.neu_seq_retract2[self.delay_retract2==1,:,:],
-            self.neu_time_retract2, self.significance['r_retract'])
->>>>>>> fb6c48a8
-        ax.set_xlabel('time since Retract2 (ms)')
-        ax.set_title('response to Retract2')
-    
-    # response to PushOnset1 with epoch (long).
-    def long_epoch_push1(self, ax):
-        self.plot_motor_epoch(
-            ax,
-            self.neu_seq_push1, self.neu_time_push1, self.outcome_push1,
-<<<<<<< HEAD
-            self.delay_push1, 1,
-=======
-            self.delay_push1, [1], self.epoch_push1,
->>>>>>> fb6c48a8
-            self.significance['r_push'], cate=1)
-        ax.set_xlabel('time since PushOnset1 (ms)')
-        ax.set_title('response to PushOnset1 (reward)')
-    
-    # response to Retract1 end with epoch (long).
-    def long_epoch_retract1(self, ax):
-        self.plot_motor_epoch(
-            ax,
-            self.neu_seq_retract1, self.neu_time_retract1, self.outcome_retract1,
-<<<<<<< HEAD
-            self.delay_retract1, 1,
-=======
-            self.delay_retract1, [1], self.epoch_retract1,
->>>>>>> fb6c48a8
-            self.significance['r_retract'], cate=1)
-        ax.set_xlabel('time since Retract1 end (ms)')
-        ax.set_title('response to Retract1 end (reward)')
-    
-    # response to WaitForPush2 start with epoch (long).
-    def long_epoch_wait2(self, ax):
-        self.plot_motor_epoch(
-            ax,
-            self.neu_seq_wait2, self.neu_time_wait2, self.outcome_wait2,
-<<<<<<< HEAD
-            self.delay_wait2, 1,
-=======
-            self.delay_wait2, [1], self.epoch_wait2,
->>>>>>> fb6c48a8
-            self.significance['r_wait'], cate=1)
-        ax.set_xlabel('time since WaitForPush2 start (ms)')
-        ax.set_title('response to WaitForPush2 start (reward)')
-    
-    # response to PushOnset2 with epoch (long).
-    def long_epoch_push2(self, ax):
-        self.plot_motor_epoch(
-            ax,
-            self.neu_seq_push2, self.neu_time_push2, self.outcome_push2,
-<<<<<<< HEAD
-            self.delay_push2, 1,
-=======
-            self.delay_push2, [1], self.epoch_push2,
->>>>>>> fb6c48a8
-            self.significance['r_push'], cate=1)
-        ax.set_xlabel('time since PushOnset2 (ms)')
-        ax.set_title('response to PushOnset2 (reward)')
-    
-    # response to Retract2 with epoch (long).
-    def long_epoch_retract2(self, ax):
-        self.plot_motor_epoch(
-            ax,
-            self.neu_seq_retract2, self.neu_time_retract2, self.outcome_retract2,
-<<<<<<< HEAD
-            self.delay_retract2, 1,
-            self.significance['r_retract'], cate=1)
-        ax.set_xlabel('time since Retract2 (ms)')
-        ax.set_title('response to Retract2 (reward)')       
-        
-    # response to licking.
-    def lick(self, ax):
-        self.plot_lick(ax, self.significance['r_lick'], cate=1)
-        ax.set_xlabel('time since lick (ms)')
-        ax.set_title('response to lick')
-    
-    # response to licking heatmap average across trials.
-    def lick_heatmap_neuron(self, ax):
-        self.plot_heatmap_neuron(
-            ax, self.neu_seq_lick, self.neu_time_lick, self.significance['r_lick'])
-        ax.set_xlabel('time since lick (ms)')
-        ax.set_title('response to all lick')
-=======
-            self.delay_retract2, [1], self.epoch_retract2,
-            self.significance['r_retract'], cate=1)
-        ax.set_xlabel('time since Retract2 (ms)')
-        ax.set_title('response to Retract2 (reward)')
->>>>>>> fb6c48a8
-    
-    # response to push osnet.
-    def onset(self, ax):
-        self.plot_push_onset(ax, self.significance['r_push'], cate=1)
-        ax.set_xlabel('time since push onset (ms)')
-        ax.set_title('response to all push onset')
-    
-    # response to push osnet.
-    def onset_heatmap_neuron(self, axs):
-        neu_seq = [self.neu_seq_push1[self.outcome_push1!=1,:,:],
-                   self.neu_seq_push2[self.outcome_push2==0,:,:],
-                   self.neu_seq_push2[self.outcome_push2==3,:,:]]
-        for i in range(3):
-            self.plot_heatmap_neuron(
-                axs[i], neu_seq[i], self.neu_time_push1, self.significance['r_push'])
-            axs[i].set_xlabel('time since push onset (ms)')
-        axs[0].set_title('response to PO1 all')
-        axs[1].set_title('response to PO2 reward')
-<<<<<<< HEAD
-        axs[2].set_title('response to PO2 early')
-=======
-        axs[2].set_title('response to PO2 early')
-        
-    # response to licking.
-    def lick(self, ax):
-        self.plot_lick(ax, self.significance['r_lick'], cate=1)
-        ax.set_xlabel('time since lick (ms)')
-        ax.set_title('response to lick')
-    
-    # response to licking heatmap average across trials.
-    def lick_heatmap_neuron(self, ax):
-        self.plot_heatmap_neuron(
-            ax, self.neu_seq_lick[self.lick_label==1,:,:], self.neu_time_lick, self.significance['r_lick'])
-        ax.set_xlabel('time since lick (ms)')
-        ax.set_title('response to consummatory lick')
->>>>>>> fb6c48a8
+import numpy as np
+
+from modules.Alignment import get_motor_response
+from modules.Alignment import get_lick_response
+
+# from plot.utils import get_block_epoch
+# from plot.utils import get_trial_type
+
+from plot.utils import get_mean_sem
+from plot.utils import get_roi_label_color
+from plot.utils import adjust_layout_neu
+from plot.utils import utils
+
+
+class plotter_utils(utils):
+    
+    def __init__(self, neural_trials, labels, significance, cate_delay):
+        super().__init__(labels)
+        self.l_frames = 30
+        self.r_frames = 50
+        [self.neu_seq_push1, self.neu_time_push1,
+
+#          self.outcome_push1, self.delay_push1] = get_motor_response(
+#             neural_trials, 'trial_push1', self.l_frames, self.r_frames)
+#         [self.neu_seq_retract1, self.neu_time_retract1,
+#          self.outcome_retract1, self.delay_retract1] = get_motor_response(
+#             neural_trials, 'trial_retract1', self.l_frames, self.r_frames)
+#         [self.neu_seq_push2, self.neu_time_push2,
+#          self.outcome_push2, self.delay_push2] = get_motor_response(
+#             neural_trials, 'trial_push2', self.l_frames, self.r_frames)
+#         [self.neu_seq_wait2, self.neu_time_wait2,
+#          self.outcome_wait2, self.delay_wait2] = get_motor_response(
+#             neural_trials, 'trial_wait2', self.l_frames, self.r_frames)
+#         [self.neu_seq_retract2, self.neu_time_retract2,
+#          self.outcome_retract2, self.delay_retract2] = get_motor_response(
+
+         self.outcome_push1, self.delay_push1, self.epoch_push1] = get_motor_response(
+            neural_trials, 'trial_push1', self.l_frames, self.r_frames)
+        [self.neu_seq_retract1, self.neu_time_retract1,
+         self.outcome_retract1, self.delay_retract1, self.epoch_retract1] = get_motor_response(
+            neural_trials, 'trial_retract1', self.l_frames, self.r_frames)
+        [self.neu_seq_push2, self.neu_time_push2,
+         self.outcome_push2, self.delay_push2, self.epoch_push2] = get_motor_response(
+            neural_trials, 'trial_push2', self.l_frames, self.r_frames)
+        [self.neu_seq_wait2, self.neu_time_wait2,
+         self.outcome_wait2, self.delay_wait2, self.epoch_wait2] = get_motor_response(
+            neural_trials, 'trial_wait2', self.l_frames, self.r_frames)
+        [self.neu_seq_retract2, self.neu_time_retract2,
+         self.outcome_retract2, self.delay_retract2, self.epoch_retract2] = get_motor_response(
+
+            neural_trials, 'trial_retract2', self.l_frames, self.r_frames)
+        [self.neu_seq_lick, self.neu_time_lick, self.lick_label] = get_lick_response(
+            neural_trials, self.l_frames, self.r_frames)
+        self.significance = significance
+        self.cate_delay = cate_delay
+        
+    def plot_lick(self, ax, s, cate=None, roi_id=None):
+        if not np.isnan(np.sum(self.neu_seq_lick)):
+            if cate != None:
+                neu_cate = self.neu_seq_lick[:,(self.labels==cate)*s,:]
+                _, color1, color2, _ = get_roi_label_color([cate], 0)
+            if roi_id != None:
+                neu_cate = np.expand_dims(self.neu_seq_lick[:,roi_id,:], axis=1)
+                _, color1, color2, _ = get_roi_label_color(self.labels, roi_id)
+            mean_spont, sem_spont = get_mean_sem(neu_cate[self.lick_label==0,:,:])
+            mean_consume, sem_consume = get_mean_sem(neu_cate[self.lick_label==1,:,:])
+
+#             self.plot_mean_sem(ax, self.neu_time_lick, mean_spont, sem_spont, color1, 'spont')
+#             self.plot_mean_sem(ax, self.neu_time_lick, mean_consume, sem_consume, color2, 'consume')
+
+            #self.plot_mean_sem(ax, self.neu_time_lick, mean_spont, sem_spont, color1, 'spont')
+            self.plot_mean_sem(ax, self.neu_time_lick, mean_consume, sem_consume, self.colors[0], 'consume')
+
+            upper = np.max([mean_spont, mean_consume]) + np.max([sem_spont, sem_consume])
+            lower = np.min([mean_spont, mean_consume]) - np.max([sem_spont, sem_consume])
+            ax.axvline(0, color='grey', lw=1, label='licking', linestyle='--')
+            adjust_layout_neu(ax)
+            ax.set_ylim([lower, upper])
+            ax.set_xlabel('time since licking (ms)')
+    
+    def plot_moto_outcome(
+            self, ax,
+            neu_seq, neu_time, outcome,
+#             delay, block, s,
+            trial_type, shortlong, s,
+            cate=None, roi_id=None):
+      
+        if not np.isnan(np.sum(neu_seq)):
+            if cate != None:
+                neu_cate = neu_seq[:,(self.labels==cate)*s,:]
+            if roi_id != None:
+                neu_cate = np.expand_dims(neu_seq[:,roi_id,:], axis=1)
+            idx = get_trial_type(self.cate_delay, delay, block)
+            mean = []
+            sem = []
+            for i in range(4):
+                trial_idx = idx*(outcome==i)
+            mean = []
+            sem = []
+            for i in range(4):
+                trial_idx = np.isin(trial_type, shortlong)*(outcome==i)
+                if len(trial_idx) >= self.min_num_trial:
+                    m, s = get_mean_sem(neu_cate[trial_idx,:,:])
+                    self.plot_mean_sem(ax, neu_time, m, s, self.colors[i], self.states[i])
+                    mean.append(m)
+                    sem.append(s)
+            upper = np.nanmax(mean) + np.nanmax(sem)
+            lower = np.nanmin(mean) - np.nanmax(sem)
+            ax.axvline(0, color='grey', lw=1, linestyle='--')
+            adjust_layout_neu(ax)
+            ax.set_ylim([lower, upper])
+    
+    def plot_moto(
+            self, ax,
+            neu_seq, neu_time,
+#             delay, block, s,
+            trial_type, shortlong, s,
+            cate=None, roi_id=None):
+      
+        if not np.isnan(np.sum(neu_seq)):
+            if cate != None:
+                neu_cate = neu_seq[:,(self.labels==cate)*s,:]
+
+#                 _, _, color, _ = get_roi_label_color([cate], 0)
+#             if roi_id != None:
+#                 neu_cate = np.expand_dims(neu_seq[:,roi_id,:], axis=1)
+#                 _, _, color, _ = get_roi_label_color(self.labels, roi_id)
+#             idx = get_trial_type(self.cate_delay, delay, block)
+#             neu_mean, neu_sem = get_mean_sem(neu_cate[idx,:,:])
+#             self.plot_mean_sem(ax, neu_time, neu_mean, neu_sem, color, 'all')
+#             upper = np.max(neu_mean) + np.max(neu_sem)
+#             lower = np.min(neu_mean) - np.max(neu_sem)
+#             ax.axvline(0, color='grey', lw=1, linestyle='--')
+#             adjust_layout_neu(ax)
+#             ax.set_ylim([lower, upper])
+
+            if roi_id != None:
+                neu_cate = np.expand_dims(neu_seq[:,roi_id,:], axis=1)
+            if np.size(neu_cate) > 0:
+                idx = np.isin(trial_type, shortlong)
+                neu_mean, neu_sem = get_mean_sem(neu_cate[idx,:,:])
+                self.plot_mean_sem(ax, neu_time, neu_mean, neu_sem, self.colors[0], 'all')
+                upper = np.max(neu_mean) + np.max(neu_sem)
+                lower = np.min(neu_mean) - np.max(neu_sem)
+                ax.axvline(0, color='grey', lw=1, linestyle='--')
+                adjust_layout_neu(ax)
+                ax.set_ylim([lower, upper])
+    
+    def plot_motor_epoch(
+            self, ax,
+            neu_seq, neu_time, outcome,
+#             delay, block, s,
+            trial_type, shortlong, epoch, s,
+            cate=None, roi_id=None):
+      
+        if cate != None:
+            neu_cate = neu_seq[:,(self.labels==cate)*s,:]
+            _, color1, color2, _ = get_roi_label_color([cate], 0)
+        if roi_id != None:
+            neu_cate = np.expand_dims(neu_seq[:,roi_id,:], axis=1)
+            _, color1, color2, _ = get_roi_label_color(self.labels, roi_id)
+#         idx = get_trial_type(self.cate_delay, delay, block)
+#         trial_idx, block_tran = get_block_epoch(idx)
+#         i_ep1 = (block_tran==1) * trial_idx * idx * (outcome==0)
+#         i_ep2 = (block_tran==0) * trial_idx * idx * (outcome==0)
+        i_ep1 = np.isin(trial_type, shortlong)*(epoch==0)*(outcome==0)
+        i_ep2 = np.isin(trial_type, shortlong)*(epoch==1)*(outcome==0)
+        m_ep1, s_ep1 = get_mean_sem(neu_cate[i_ep1,:,:])
+        m_ep2, s_ep2 = get_mean_sem(neu_cate[i_ep2,:,:])
+        if not np.isnan(np.sum(m_ep1)) and not np.isnan(np.sum(m_ep2)):
+            self.plot_mean_sem(ax, neu_time, m_ep1, s_ep1, color1, 'ep1')
+            self.plot_mean_sem(ax, neu_time, m_ep2, s_ep2, color2, 'ep2')
+            upper = np.nanmax([m_ep1, m_ep2]) + np.nanmax([s_ep1, s_ep2])
+            lower = np.nanmin([m_ep1, m_ep2]) - np.nanmax([s_ep1, s_ep2])
+            ax.axvline(0, color='grey', lw=1, linestyle='--')
+            adjust_layout_neu(ax)
+            ax.set_ylim([lower, upper])
+    
+    def plot_push_onset(
+            self, ax,
+            s, cate=None, roi_id=None):
+        if cate != None:
+            neu_push1 = self.neu_seq_push1[:,(self.labels==cate)*s,:]
+            neu_push2 = self.neu_seq_push2[:,(self.labels==cate)*s,:]
+            _, color1, _, _ = get_roi_label_color([cate], 0)
+        if roi_id != None:
+            neu_push1 = np.expand_dims(self.neu_seq_push1[:,roi_id,:], axis=1)
+            neu_push2 = np.expand_dims(self.neu_seq_push2[:,roi_id,:], axis=1)
+            _, color1, _, _ = get_roi_label_color(self.labels, roi_id)
+        if not np.isnan(np.sum(neu_push1)) and not np.isnan(np.sum(neu_push2)):
+            m_push1_all,    s_push1_all    = get_mean_sem(neu_push1[self.outcome_push1!=1,:,:])
+            m_push2_reward, s_push2_reward = get_mean_sem(neu_push2[self.outcome_push2==0,:,:])
+            m_push2_punish, s_push2_punish = get_mean_sem(neu_push2[self.outcome_push2==3,:,:])
+            ax.axvline(0, color='grey', lw=1, label='PushOnset', linestyle='--')
+            self.plot_mean_sem(
+                ax, self.neu_time_push1, m_push1_all, s_push1_all,
+                color1, 'push1 all')
+            self.plot_mean_sem(
+                ax, self.neu_time_push2, m_push2_reward, s_push2_reward,
+                self.colors[0], 'push2 reward')
+            self.plot_mean_sem(
+                ax, self.neu_time_push2, m_push2_punish, s_push2_punish,
+                self.colors[3], 'push2 early')
+            upper = np.nanmax([m_push1_all, m_push2_reward, m_push2_punish]) +\
+                    np.nanmax([s_push1_all, s_push2_reward, s_push2_punish])
+            lower = np.nanmin([m_push1_all, m_push2_reward, m_push2_punish]) -\
+                    np.nanmax([s_push1_all, s_push2_reward, s_push2_punish])
+            adjust_layout_neu(ax)
+            ax.set_ylim([lower, upper])
+        
+    # roi response to PushOnset1 (short).
+    def roi_short_push1(self, ax, roi_id):
+        self.plot_moto_outcome(
+            ax, self.neu_seq_push1, self.neu_time_push1, self.outcome_push1,
+#             self.delay_push1, 0, None, roi_id=roi_id)
+            self.delay_push1, [0], None, roi_id=roi_id)
+
+        ax.set_xlabel('time since PushOnset1 (ms)')
+        ax.set_title('response to PushOnset1 (short)')
+    
+    # roi response to Retract1 end (short).
+    def roi_short_retract1(self, ax, roi_id):
+        self.plot_moto_outcome(
+            ax, self.neu_seq_retract1, self.neu_time_retract1, self.outcome_retract1,
+#             self.delay_retract1, 0, None, roi_id=roi_id)
+            self.delay_retract1, [0], None, roi_id=roi_id)
+
+        ax.set_xlabel('time since Retract1 end (ms)')
+        ax.set_title('response to Retract1 end (short)')
+    
+    # roi response to WaitForPush2 start (short).
+    def roi_short_wait2(self, ax, roi_id):
+        self.plot_moto_outcome(
+            ax, self.neu_seq_wait2, self.neu_time_wait2, self.outcome_wait2,
+#             self.delay_wait2, 0, None, roi_id=roi_id)
+            self.delay_wait2, [0], None, roi_id=roi_id)
+
+        ax.set_xlabel('time since WaitForPush2 start (ms)')
+        ax.set_title('response to WaitForPush2 start (short)')
+      
+    # roi response to PushOnset2 (short).
+    def roi_short_push2(self, ax, roi_id):
+        self.plot_moto_outcome(
+            ax, self.neu_seq_push2, self.neu_time_push2, self.outcome_push2,
+#             self.delay_push2, 0, None, roi_id=roi_id)
+            self.delay_push2, [0], None, roi_id=roi_id)
+       
+        ax.set_xlabel('time since PushOnset2 (ms)')
+        ax.set_title('response to PushOnset2 (short)')
+    
+    # roi response to Retract2 (short).
+    def roi_short_retract2(self, ax, roi_id):
+        self.plot_moto(
+            ax, self.neu_seq_retract2, self.neu_time_retract2,
+#             self.delay_retract2, 0, None, roi_id=roi_id)
+            self.delay_retract2, [0], None, roi_id=roi_id)
+
+        ax.set_xlabel('time since Retract2 (ms)')
+        ax.set_title('response to Retract2 (short)')
+    
+    # roi response to PushOnset1 (long).
+    def roi_long_push1(self, ax, roi_id):
+        self.plot_moto_outcome(
+            ax, self.neu_seq_push1, self.neu_time_push1, self.outcome_push1,
+#             self.delay_push1, 0, None, roi_id=roi_id)
+            self.delay_push1, [0], None, roi_id=roi_id)
+
+        ax.set_xlabel('time since PushOnset1 (ms)')
+        ax.set_title('response to PushOnset1 (long)')
+    
+    # roi response to Retract1 end (long).
+    def roi_long_retract1(self, ax, roi_id):
+        self.plot_moto_outcome(
+            ax, self.neu_seq_retract1, self.neu_time_retract1, self.outcome_retract1,
+#             self.delay_retract1, 0, None, roi_id=roi_id)
+            self.delay_retract1, [0], None, roi_id=roi_id)
+
+        ax.set_xlabel('time since Retract1 end (ms)')
+        ax.set_title('response to Retract1 end (long)')
+    
+    # roi response to WaitForPush2 start (long).
+    def roi_long_wait2(self, ax, roi_id):
+        self.plot_moto_outcome(
+            ax, self.neu_seq_wait2, self.neu_time_wait2, self.outcome_wait2,
+#             self.delay_wait2, 0, None, roi_id=roi_id)
+            self.delay_wait2, [0], None, roi_id=roi_id)
+        
+        ax.set_xlabel('time since WaitForPush2 start (ms)')
+        ax.set_title('response to WaitForPush2 start (long)')
+      
+    # roi response to PushOnset2 (long).
+    def roi_long_push2(self, ax, roi_id):
+        self.plot_moto_outcome(
+            ax, self.neu_seq_push2, self.neu_time_push2, self.outcome_push2,
+#             self.delay_push2, 0, None, roi_id=roi_id)
+            self.delay_push2, [0], None, roi_id=roi_id)
+        
+        ax.set_xlabel('time since PushOnset2 (ms)')
+        ax.set_title('response to PushOnset2 (long)')
+    
+    # roi response to Retract2 (long).
+    def roi_long_retract2(self, ax, roi_id):
+        self.plot_moto(
+            ax, self.neu_seq_retract2, self.neu_time_retract2,
+#             self.delay_retract2, 0, None, roi_id=roi_id)
+            self.delay_retract2, [0], None, roi_id=roi_id)
+        
+        ax.set_xlabel('time since Retract2 (ms)')
+        ax.set_title('response to Retract2 (long)')
+    
+    # roi response to push osnet.
+    def roi_onset(self, ax, roi_id):
+        self.plot_push_onset(ax, None, roi_id=roi_id)
+        ax.set_xlabel('time since push onset (ms)')
+        ax.set_title('response to all push onset')
+    
+    # roi response to licking.
+    def roi_lick(self, ax, roi_id):
+        self.plot_lick(ax, None, roi_id=roi_id)
+        ax.set_xlabel('time since lick (ms)')
+        ax.set_title('response to lick')
+    
+    # roi response to PushOnset1 with epoch (short).
+    def roi_short_epoch_push1(self, ax, roi_id):
+        self.plot_motor_epoch(
+            ax,
+            self.neu_seq_push1, self.neu_time_push1, self.outcome_push1,
+#             self.delay_push1, 0,
+            self.delay_push1, [0], self.epoch_push1,
+            None, roi_id=roi_id)
+        
+        ax.set_xlabel('time since PushOnset1 (ms)')
+        ax.set_title('response to PushOnset1 (reward)')
+    
+    # roi response to Retract1 end with epoch (short).
+    def roi_short_epoch_retract1(self, ax, roi_id):
+        self.plot_motor_epoch(
+            ax,
+            self.neu_seq_retract1, self.neu_time_retract1, self.outcome_retract1,
+#             self.delay_retract1, 0,
+            self.delay_retract1, [0], self.epoch_retract1,
+            None, roi_id=roi_id)
+        
+        ax.set_xlabel('time since Retract1 end (ms)')
+        ax.set_title('response to Retract1 end (reward)')
+    
+    # roi response to WaitForPush2 start with epoch (short).
+    def roi_short_epoch_wait2(self, ax, roi_id):
+        self.plot_motor_epoch(
+            ax,
+            self.neu_seq_wait2, self.neu_time_wait2, self.outcome_wait2,
+#             self.delay_wait2, 0,
+            self.delay_wait2, [0], self.epoch_wait2,
+            None, roi_id=roi_id)
+        
+        ax.set_xlabel('time since WaitForPush2 start (ms)')
+        ax.set_title('response to WaitForPush2 start (reward)')
+    
+    # roi response to PushOnset2 with epoch (short).
+    def roi_short_epoch_push2(self, ax, roi_id):
+        self.plot_motor_epoch(
+            ax,
+            self.neu_seq_push2, self.neu_time_push2, self.outcome_push2,
+#             self.delay_push2, 0,
+            self.delay_push2, [0], self.epoch_push2,
+            None, roi_id=roi_id)
+        
+        ax.set_xlabel('time since PushOnset2 (ms)')
+        ax.set_title('response to PushOnset2 (reward)')
+    
+    # roi response to Retract2 with epoch (short).
+    def roi_short_epoch_retract2(self, ax, roi_id):
+        self.plot_motor_epoch(
+            ax,
+            self.neu_seq_retract2, self.neu_time_retract2, self.outcome_retract2,
+#             self.delay_retract2, 0,
+            self.delay_retract2, [0], self.epoch_retract2,
+            None, roi_id=roi_id)
+        
+        ax.set_xlabel('time since Retract2 (ms)')
+        ax.set_title('response to Retract2 (reward)')
+    
+    # roi response to PushOnset1 with epoch (long).
+    def roi_long_epoch_push1(self, ax, roi_id):
+        self.plot_motor_epoch(
+            ax,
+            self.neu_seq_push1, self.neu_time_push1, self.outcome_push1,
+#             self.delay_push1, 1,
+            self.delay_push1, [1], self.epoch_push1,
+            None, roi_id=roi_id)
+        
+        ax.set_xlabel('time since PushOnset1 (ms)')
+        ax.set_title('response to PushOnset1 (reward)')
+    
+    # roi response to Retract1 end with epoch (long).
+    def roi_long_epoch_retract1(self, ax, roi_id):
+        self.plot_motor_epoch(
+            ax,
+            self.neu_seq_retract1, self.neu_time_retract1, self.outcome_retract1,
+#             self.delay_retract1, 1,
+            self.delay_retract1, [1], self.epoch_retract1,
+            None, roi_id=roi_id)
+        
+        ax.set_xlabel('time since Retract1 end (ms)')
+        ax.set_title('response to Retract1 end (reward)')
+    
+    # roi response to WaitForPush2 start with epoch (long).
+    def roi_long_epoch_wait2(self, ax, roi_id):
+        self.plot_motor_epoch(
+            ax,
+            self.neu_seq_wait2, self.neu_time_wait2, self.outcome_wait2,
+#             self.delay_wait2, 1,
+            self.delay_wait2, [1], self.epoch_wait2,
+            None, roi_id=roi_id)
+        
+        ax.set_xlabel('time since WaitForPush2 start (ms)')
+        ax.set_title('response to WaitForPush2 start (reward)')
+    
+    # roi response to PushOnset2 with epoch (long).
+    def roi_long_epoch_push2(self, ax, roi_id):
+        self.plot_motor_epoch(
+            ax,
+            self.neu_seq_push2, self.neu_time_push2, self.outcome_push2,
+#             self.delay_push2, 1,
+            self.delay_push2, [1], self.epoch_push2,
+            None, roi_id=roi_id)
+        
+        ax.set_xlabel('time since PushOnset2 (ms)')
+        ax.set_title('response to PushOnset2 (reward)')
+    
+    # roi response to Retract2 with epoch (long).
+    def roi_long_epoch_retract2(self, ax, roi_id):
+        self.plot_motor_epoch(
+            ax,
+            self.neu_seq_retract2, self.neu_time_retract2, self.outcome_retract2,
+#             self.delay_retract2, 1,
+            self.delay_retract2, [1], self.epoch_retract2,
+            None, roi_id=roi_id)
+        
+        ax.set_xlabel('time since Retract2 (ms)')
+        ax.set_title('response to Retract2 (reward)')
+    
+    def all_roi_motor_align(self, axs, roi_id):
+        self.roi_short_push1(axs[0][0], roi_id)
+        self.roi_short_retract1(axs[0][1], roi_id)
+        self.roi_short_wait2(axs[0][2], roi_id)
+        self.roi_short_push2(axs[0][3], roi_id)
+        self.roi_short_retract2(axs[0][4], roi_id)
+        self.roi_long_push1(axs[1][0], roi_id)
+        self.roi_long_retract1(axs[1][1], roi_id)
+        self.roi_long_wait2(axs[1][2], roi_id)
+        self.roi_long_push2(axs[1][3], roi_id)
+        self.roi_long_retract2(axs[1][4], roi_id)
+        self.roi_onset(axs[2], roi_id)
+        self.roi_lick(axs[3], roi_id)
+    
+    def all_roi_epoch_motor_align(self, axs, roi_id):
+        self.roi_short_epoch_push1(axs[0][0], roi_id)
+        self.roi_short_epoch_retract1(axs[0][1], roi_id)
+        self.roi_short_epoch_wait2(axs[0][2], roi_id)
+        self.roi_short_epoch_push2(axs[0][3], roi_id)
+        self.roi_short_epoch_retract2(axs[0][4], roi_id)
+        self.roi_long_epoch_push1(axs[1][0], roi_id)
+        self.roi_long_epoch_retract1(axs[1][1], roi_id)
+        self.roi_long_epoch_wait2(axs[1][2], roi_id)
+        self.roi_long_epoch_push2(axs[1][3], roi_id)
+        self.roi_long_epoch_retract2(axs[1][4], roi_id)
+        
+        
+class plotter_VIPTD_G8_motor(plotter_utils):
+    def __init__(self, neural_trials, labels, significance, cate_delay):
+        super().__init__(neural_trials, labels, significance, cate_delay)
+    
+#     def plot_exc_inh(self, ax, neu_seq, neu_time, delay, block, s):
+#         if not np.isnan(np.sum(neu_seq)):
+#             _, _, color_exc, _ = get_roi_label_color([-1], 0)
+#             _, _, color_inh, _ = get_roi_label_color([1], 0)
+#             idx = get_trial_type(self.cate_delay, delay, block)
+#             neu_cate = neu_seq[idx,:,:].copy()
+#             mean_exc, sem_exc = get_mean_sem(neu_cate[:,(self.labels==-1)*s,:])
+#             mean_inh, sem_inh = get_mean_sem(neu_cate[:,(self.labels==1)*s,:])
+#             self.plot_mean_sem(ax, neu_time, mean_exc, sem_exc, color_exc, 'exc')
+#             self.plot_mean_sem(ax, neu_time, mean_inh, sem_inh, color_inh, 'inh')
+#             upper = np.nanmax([mean_exc, mean_inh]) + np.nanmax([sem_exc, sem_inh])
+#             lower = np.nanmin([mean_exc, mean_inh]) - np.nanmax([sem_exc, sem_inh])
+#             adjust_layout_neu(ax)
+#             ax.axvline(0, color='grey', lw=1, linestyle='--')
+#             ax.set_ylim([lower, upper])
+    
+#     def all_short_motor_align_exc(self, axs):
+#         self.short_push1_exc(axs[0])
+#         self.short_retract1_exc(axs[1])
+#         self.short_wait2_exc(axs[2])
+#         self.short_push2_exc(axs[3])
+#         self.short_retract2_exc(axs[4])
+    
+#     def all_short_motor_align_inh(self, axs):
+#         self.short_push1_inh(axs[0])
+#         self.short_retract1_inh(axs[1])
+#         self.short_wait2_inh(axs[2])
+#         self.short_push2_inh(axs[3])
+#         self.short_retract2_inh(axs[4])
+        
+#     def all_short_motor_align_heatmap_neuron(self, axs):
+#         self.short_push1_heatmap_neuron(axs[0])
+#         self.short_retract1_heatmap_neuron(axs[1])
+#         self.short_wait2_heatmap_neuron(axs[2])
+#         self.short_push2_heatmap_neuron(axs[3])
+#         self.short_retract2_heatmap_neuron(axs[4])
+    
+#     def all_long_motor_align_exc(self, axs):
+#         self.long_push1_exc(axs[0])
+#         self.long_retract1_exc(axs[1])
+#         self.long_wait2_exc(axs[2])
+#         self.long_push2_exc(axs[3])
+#         self.long_retract2_exc(axs[4])
+    
+#     def all_long_motor_align_inh(self, axs):
+#         self.long_push1_inh(axs[0])
+#         self.long_retract1_inh(axs[1])
+#         self.long_wait2_inh(axs[2])
+#         self.long_push2_inh(axs[3])
+#         self.long_retract2_inh(axs[4])
+        
+#     def all_long_motor_align_heatmap_neuron(self, axs):
+#         self.long_push1_heatmap_neuron(axs[0])
+#         self.long_retract1_heatmap_neuron(axs[1])
+#         self.long_wait2_heatmap_neuron(axs[2])
+#         self.long_push2_heatmap_neuron(axs[3])
+#         self.long_retract2_heatmap_neuron(axs[4])
+    
+#     def all_short_epoch_motor_align_exc(self, axs):
+#         self.short_epoch_push1_exc(axs[0])
+#         self.short_epoch_retract1_exc(axs[1])
+#         self.short_epoch_wait2_exc(axs[2])
+#         self.short_epoch_push2_exc(axs[3])
+#         self.short_epoch_retract2_exc(axs[4])
+    
+#     def all_short_epoch_motor_align_inh(self, axs):
+#         self.short_epoch_push1_inh(axs[0])
+#         self.short_epoch_retract1_inh(axs[1])
+#         self.short_epoch_wait2_inh(axs[2])
+#         self.short_epoch_push2_inh(axs[3])
+#         self.short_epoch_retract2_inh(axs[4])
+    
+#     def all_long_epoch_motor_align_exc(self, axs):
+#         self.long_epoch_push1_exc(axs[0])
+#         self.long_epoch_retract1_exc(axs[1])
+#         self.long_epoch_wait2_exc(axs[2])
+#         self.long_epoch_push2_exc(axs[3])
+#         self.long_epoch_retract2_exc(axs[4])
+    
+#     def all_long_epoch_motor_align_inh(self, axs):
+#         self.long_epoch_push1_inh(axs[0])
+#         self.long_epoch_retract1_inh(axs[1])
+#         self.long_epoch_wait2_inh(axs[2])
+#         self.long_epoch_push2_inh(axs[3])
+#         self.long_epoch_retract2_inh(axs[4])
+    
+#     # excitory response to PushOnset1 (short).
+#     def short_push1_exc(self, ax):
+#         self.plot_moto_outcome(
+#             ax, self.neu_seq_push1, self.neu_time_push1, self.outcome_push1,
+#             self.delay_push1, 0, self.significance['r_push'], cate=-1)
+#         ax.set_xlabel('time since PushOnset1 (ms)')
+#         ax.set_title('excitory response to PushOnset1')
+    
+#     # inhibitory response to PushOnset1 (short).
+#     def short_push1_inh(self, ax):
+#         self.plot_moto_outcome(
+#             ax, self.neu_seq_push1, self.neu_time_push1, self.outcome_push1,
+#             self.delay_push1, 0, self.significance['r_push'], cate=1)
+#         ax.set_xlabel('time since PushOnset1 (ms)')
+#         ax.set_title('inhibitory response to PushOnset1')
+    
+#     # response to PushOnset1ing heatmap average across trials (short).
+#     def short_push1_heatmap_neuron(self, ax):
+#         idx = get_trial_type(self.cate_delay, self.delay_push1, 0)
+#         self.plot_heatmap_neuron(
+#             ax, self.neu_seq_push1[idx,:,:], self.neu_time_push1, self.significance['r_push'])
+#         ax.set_xlabel('time since PushOnset1 (ms)')
+#         ax.set_title('response to PushOnset1')
+    
+#     # excitory response to Retract1 end (short).
+#     def short_retract1_exc(self, ax):
+#         self.plot_moto_outcome(
+#             ax, self.neu_seq_retract1, self.neu_time_retract1, self.outcome_retract1,
+#             self.delay_retract1, 0, self.significance['r_retract'], cate=-1)
+#         ax.set_xlabel('time since Retract1 end (ms)')
+#         ax.set_title('excitory response to Retract1 end')
+    
+#     # inhibitory response to PushOnset1 (short).
+#     def short_retract1_inh(self, ax):
+#         self.plot_moto_outcome(
+#             ax, self.neu_seq_retract1, self.neu_time_retract1, self.outcome_retract1,
+#             self.delay_retract1, 0, self.significance['r_retract'], cate=1)
+#         ax.set_xlabel('time since Retract1 end (ms)')
+#         ax.set_title('inhibitory response to Retract1 end')
+    
+#     # response to Retract1 end heatmap average across trials (short).
+#     def short_retract1_heatmap_neuron(self, ax):
+#         idx = get_trial_type(self.cate_delay, self.delay_retract1, 0)
+#         self.plot_heatmap_neuron(
+#             ax, self.neu_seq_retract1[idx,:,:], self.neu_time_retract1, self.significance['r_retract'])
+#         ax.set_xlabel('time since Retract1 end (ms)')
+#         ax.set_title('response to Retract1 end')
+    
+#     # excitory response to WaitForPush2 start (short).
+#     def short_wait2_exc(self, ax):
+#         self.plot_moto_outcome(
+#             ax, self.neu_seq_wait2, self.neu_time_wait2, self.outcome_wait2,
+#             self.delay_wait2, 0, self.significance['r_wait'], cate=-1)
+#         ax.set_xlabel('time since WaitForPush2 start (ms)')
+#         ax.set_title('excitory response to WaitForPush2 start')
+    
+#     # inhibitory response to WaitForPush2 start (short).
+#     def short_wait2_inh(self, ax):
+#         self.plot_moto_outcome(
+#             ax, self.neu_seq_wait2, self.neu_time_wait2, self.outcome_wait2,
+#             self.delay_wait2, 0, self.significance['r_wait'], cate=1)
+#         ax.set_xlabel('time since WaitForPush2 start (ms)')
+#         ax.set_title('inhibitory response to WaitForPush2 start')
+    
+#     # response to WaitForPush2 start heatmap average across trials (short).
+#     def short_wait2_heatmap_neuron(self, ax):
+#         idx = get_trial_type(self.cate_delay, self.delay_wait2, 0)
+#         self.plot_heatmap_neuron(
+#             ax, self.neu_seq_wait2[idx,:,:], self.neu_time_wait2, self.significance['r_wait'])
+#         ax.set_xlabel('time since WaitForPush2 start (ms)')
+#         ax.set_title('response to WaitForPush2 start')
+    
+#     # excitory response to PushOnset2 (short).
+#     def short_push2_exc(self, ax):
+#         self.plot_moto_outcome(
+#             ax, self.neu_seq_push2, self.neu_time_push2, self.outcome_push2,
+#             self.delay_push2, 0, self.significance['r_push'], cate=-1)
+#         ax.set_xlabel('time since PushOnset2 (ms)')
+#         ax.set_title('excitory response to PushOnset2')
+    
+#     # inhibitory response to PushOnset2 (short).
+#     def short_push2_inh(self, ax):
+#         self.plot_moto_outcome(
+#             ax, self.neu_seq_push2, self.neu_time_push2, self.outcome_push2,
+#             self.delay_push2, 0, self.significance['r_push'], cate=1)
+#         ax.set_xlabel('time since PushOnset2 (ms)')
+#         ax.set_title('inhibitory response to PushOnset2')
+    
+#     # response to PushOnset2  heatmap average across trials (short).
+#     def short_push2_heatmap_neuron(self, ax):
+#         idx = get_trial_type(self.cate_delay, self.delay_push2, 0)
+#         self.plot_heatmap_neuron(
+#             ax, self.neu_seq_push2[idx,:,:], self.neu_time_push2, self.significance['r_push'])
+#         ax.set_xlabel('time since PushOnset2 (ms)')
+#         ax.set_title('response to PushOnset2 ')
+    
+#     # excitory response to Retract2 (short).
+#     def short_retract2_exc(self, ax):
+#         self.plot_moto(
+#             ax, self.neu_seq_retract2, self.neu_time_retract2,
+#             self.delay_retract2, 0, self.significance['r_retract'], cate=-1)
+#         ax.set_xlabel('time since Retract2 (ms)')
+#         ax.set_title('excitory response to Retract2')
+    
+#     # inhibitory response to PushOnset2 (short).
+#     def short_retract2_inh(self, ax):
+#         self.plot_moto(
+#             ax, self.neu_seq_retract2, self.neu_time_retract2,
+#             self.delay_retract2, 0, self.significance['r_retract'], cate=1)
+#         ax.set_xlabel('time since Retract2 (ms)')
+#         ax.set_title('inhibitory response to Retract2')
+    
+#     # response to Retract2 heatmap average across trials (short).
+#     def short_retract2_heatmap_neuron(self, ax):
+#         idx = get_trial_type(self.cate_delay, self.delay_retract2, 0)
+#         self.plot_heatmap_neuron(
+#             ax, self.neu_seq_retract2[idx,:,:], self.neu_time_retract2, self.significance['r_retract'])
+#         ax.set_xlabel('time since Retract2 (ms)')
+#         ax.set_title('response to Retract2')
+    
+#     # excitory response to PushOnset1 with epoch (short).
+#     def short_epoch_push1_exc(self, ax):
+#         self.plot_motor_epoch(
+#             ax,
+#             self.neu_seq_push1, self.neu_time_push1, self.outcome_push1,
+#             self.delay_push1, 0,
+#             self.significance['r_push'], cate=-1)
+#         ax.set_xlabel('time since PushOnset1 (ms)')
+#         ax.set_title('excitory response to PushOnset1 (reward)')
+    
+#     # inhibitory response to PushOnset1 with epoch (short).
+#     def short_epoch_push1_inh(self, ax):
+#         self.plot_motor_epoch(
+#             ax,
+#             self.neu_seq_push1, self.neu_time_push1, self.outcome_push1,
+#             self.delay_push1, 0,
+#             self.significance['r_push'], cate=1)
+#         ax.set_xlabel('time since PushOnset1 (ms)')
+#         ax.set_title('inhibitory response to PushOnset1 (reward)')
+    
+#     # excitory response to Retract1 end with epoch (short).
+#     def short_epoch_retract1_exc(self, ax):
+#         self.plot_motor_epoch(
+#             ax,
+#             self.neu_seq_retract1, self.neu_time_retract1, self.outcome_retract1,
+#             self.delay_retract1, 0,
+#             self.significance['r_retract'], cate=-1)
+#         ax.set_xlabel('time since Retract1 end (ms)')
+#         ax.set_title('excitory response to Retract1 end (reward)')
+    
+#     # inhibitory response to Retract1 end with epoch (short).
+#     def short_epoch_retract1_inh(self, ax):
+#         self.plot_motor_epoch(
+#             ax,
+#             self.neu_seq_retract1, self.neu_time_retract1, self.outcome_retract1,
+#             self.delay_retract1, 0,
+#             self.significance['r_retract'], cate=1)
+#         ax.set_xlabel('time since Retract1 end (ms)')
+#         ax.set_title('inhibitory response to Retract1 end (reward)')
+    
+#     # excitory response to WaitForPush2 start with epoch (short).
+#     def short_epoch_wait2_exc(self, ax):
+#         self.plot_motor_epoch(
+#             ax,
+#             self.neu_seq_wait2, self.neu_time_wait2, self.outcome_wait2,
+#             self.delay_wait2, 0,
+    
+    def plot_exc_inh(self, ax, neu_seq, neu_time, delay, block, s):
+        if not np.isnan(np.sum(neu_seq)):
+            _, _, color_exc, _ = get_roi_label_color([-1], 0)
+            _, _, color_inh, _ = get_roi_label_color([1], 0)
+            idx = get_trial_type(self.cate_delay, delay, block)
+            neu_cate = neu_seq[idx,:,:].copy()
+            mean_exc, sem_exc = get_mean_sem(neu_cate[:,(self.labels==-1)*s,:])
+            mean_inh, sem_inh = get_mean_sem(neu_cate[:,(self.labels==1)*s,:])
+            self.plot_mean_sem(ax, neu_time, mean_exc, sem_exc, color_exc, 'exc')
+            self.plot_mean_sem(ax, neu_time, mean_inh, sem_inh, color_inh, 'inh')
+            upper = np.nanmax([mean_exc, mean_inh]) + np.nanmax([sem_exc, sem_inh])
+            lower = np.nanmin([mean_exc, mean_inh]) - np.nanmax([sem_exc, sem_inh])
+            adjust_layout_neu(ax)
+            ax.axvline(0, color='grey', lw=1, linestyle='--')
+            ax.set_ylim([lower, upper])
+    
+    def all_short_motor_align_exc(self, axs):
+        self.short_push1_exc(axs[0])
+        self.short_retract1_exc(axs[1])
+        self.short_wait2_exc(axs[2])
+        self.short_push2_exc(axs[3])
+        self.short_retract2_exc(axs[4])
+    
+    def all_short_motor_align_inh(self, axs):
+        self.short_push1_inh(axs[0])
+        self.short_retract1_inh(axs[1])
+        self.short_wait2_inh(axs[2])
+        self.short_push2_inh(axs[3])
+        self.short_retract2_inh(axs[4])
+        
+    def all_short_motor_align_heatmap_neuron(self, axs):
+        self.short_push1_heatmap_neuron(axs[0])
+        self.short_retract1_heatmap_neuron(axs[1])
+        self.short_wait2_heatmap_neuron(axs[2])
+        self.short_push2_heatmap_neuron(axs[3])
+        self.short_retract2_heatmap_neuron(axs[4])
+    
+    def all_long_motor_align_exc(self, axs):
+        self.long_push1_exc(axs[0])
+        self.long_retract1_exc(axs[1])
+        self.long_wait2_exc(axs[2])
+        self.long_push2_exc(axs[3])
+        self.long_retract2_exc(axs[4])
+    
+    def all_long_motor_align_inh(self, axs):
+        self.long_push1_inh(axs[0])
+        self.long_retract1_inh(axs[1])
+        self.long_wait2_inh(axs[2])
+        self.long_push2_inh(axs[3])
+        self.long_retract2_inh(axs[4])
+        
+    def all_long_motor_align_heatmap_neuron(self, axs):
+        self.long_push1_heatmap_neuron(axs[0])
+        self.long_retract1_heatmap_neuron(axs[1])
+        self.long_wait2_heatmap_neuron(axs[2])
+        self.long_push2_heatmap_neuron(axs[3])
+        self.long_retract2_heatmap_neuron(axs[4])
+    
+    def all_short_epoch_motor_align_exc(self, axs):
+        self.short_epoch_push1_exc(axs[0])
+        self.short_epoch_retract1_exc(axs[1])
+        self.short_epoch_wait2_exc(axs[2])
+        self.short_epoch_push2_exc(axs[3])
+        self.short_epoch_retract2_exc(axs[4])
+    
+    def all_short_epoch_motor_align_inh(self, axs):
+        self.short_epoch_push1_inh(axs[0])
+        self.short_epoch_retract1_inh(axs[1])
+        self.short_epoch_wait2_inh(axs[2])
+        self.short_epoch_push2_inh(axs[3])
+        self.short_epoch_retract2_inh(axs[4])
+    
+    def all_long_epoch_motor_align_exc(self, axs):
+        self.long_epoch_push1_exc(axs[0])
+        self.long_epoch_retract1_exc(axs[1])
+        self.long_epoch_wait2_exc(axs[2])
+        self.long_epoch_push2_exc(axs[3])
+        self.long_epoch_retract2_exc(axs[4])
+    
+    def all_long_epoch_motor_align_inh(self, axs):
+        self.long_epoch_push1_inh(axs[0])
+        self.long_epoch_retract1_inh(axs[1])
+        self.long_epoch_wait2_inh(axs[2])
+        self.long_epoch_push2_inh(axs[3])
+        self.long_epoch_retract2_inh(axs[4])
+    
+    def all_both_motor_align_exc(self, axs):
+        self.both_push1_exc(axs[0])
+        self.both_retract1_exc(axs[1])
+        self.both_wait2_exc(axs[2])
+        self.both_push2_exc(axs[3])
+        self.both_retract2_exc(axs[4])
+    
+    def all_both_motor_align_inh(self, axs):
+        self.both_push1_inh(axs[0])
+        self.both_retract1_inh(axs[1])
+        self.both_wait2_inh(axs[2])
+        self.both_push2_inh(axs[3])
+        self.both_retract2_inh(axs[4])
+        
+    def all_both_motor_align_heatmap_neuron(self, axs):
+        self.both_push1_heatmap_neuron(axs[0])
+        self.both_retract1_heatmap_neuron(axs[1])
+        self.both_wait2_heatmap_neuron(axs[2])
+        self.both_push2_heatmap_neuron(axs[3])
+        self.both_retract2_heatmap_neuron(axs[4])
+    
+    # excitory response to PushOnset1 (short).
+    def short_push1_exc(self, ax):
+        self.plot_moto_outcome(
+            ax, self.neu_seq_push1, self.neu_time_push1, self.outcome_push1,
+            self.delay_push1, [0], self.significance['r_push1'], cate=-1)
+        ax.set_xlabel('time since PushOnset1 (ms)')
+        ax.set_title('excitory response to PushOnset1')
+    
+    # inhibitory response to PushOnset1 (short).
+    def short_push1_inh(self, ax):
+        self.plot_moto_outcome(
+            ax, self.neu_seq_push1, self.neu_time_push1, self.outcome_push1,
+            self.delay_push1, [0], self.significance['r_push1'], cate=1)
+        ax.set_xlabel('time since PushOnset1 (ms)')
+        ax.set_title('inhibitory response to PushOnset1')
+    
+    # response to PushOnset1ing heatmap average across trials (short).
+    def short_push1_heatmap_neuron(self, ax):
+        self.plot_heatmap_neuron(
+            ax, self.neu_seq_push1[self.delay_push1==0,:,:],
+            self.neu_time_push1, self.significance['r_push1'])
+        ax.set_xlabel('time since PushOnset1 (ms)')
+        ax.set_title('response to PushOnset1')
+    
+    # excitory response to Retract1 end (short).
+    def short_retract1_exc(self, ax):
+        self.plot_moto_outcome(
+            ax, self.neu_seq_retract1, self.neu_time_retract1, self.outcome_retract1,
+            self.delay_retract1, [0], self.significance['r_retract1'], cate=-1)
+        ax.set_xlabel('time since Retract1 end (ms)')
+        ax.set_title('excitory response to Retract1 end')
+    
+    # inhibitory response to PushOnset1 (short).
+    def short_retract1_inh(self, ax):
+        self.plot_moto_outcome(
+            ax, self.neu_seq_retract1, self.neu_time_retract1, self.outcome_retract1,
+            self.delay_retract1, [0], self.significance['r_retract1'], cate=1)
+        ax.set_xlabel('time since Retract1 end (ms)')
+        ax.set_title('inhibitory response to Retract1 end')
+    
+    # response to Retract1 end heatmap average across trials (short).
+    def short_retract1_heatmap_neuron(self, ax):
+        self.plot_heatmap_neuron(
+            ax, self.neu_seq_retract1[self.delay_retract1==0,:,:],
+            self.neu_time_retract1, self.significance['r_retract1'])
+        ax.set_xlabel('time since Retract1 end (ms)')
+        ax.set_title('response to Retract1 end')
+    
+    # excitory response to WaitForPush2 start (short).
+    def short_wait2_exc(self, ax):
+        self.plot_moto_outcome(
+            ax, self.neu_seq_wait2, self.neu_time_wait2, self.outcome_wait2,
+            self.delay_wait2, [0], self.significance['r_wait'], cate=-1)
+        ax.set_xlabel('time since WaitForPush2 start (ms)')
+        ax.set_title('excitory response to WaitForPush2 start')
+    
+    # inhibitory response to WaitForPush2 start (short).
+    def short_wait2_inh(self, ax):
+        self.plot_moto_outcome(
+            ax, self.neu_seq_wait2, self.neu_time_wait2, self.outcome_wait2,
+            self.delay_wait2, [0], self.significance['r_wait'], cate=1)
+        ax.set_xlabel('time since WaitForPush2 start (ms)')
+        ax.set_title('inhibitory response to WaitForPush2 start')
+    
+    # response to WaitForPush2 start heatmap average across trials (short).
+    def short_wait2_heatmap_neuron(self, ax):
+        self.plot_heatmap_neuron(
+            ax, self.neu_seq_wait2[self.delay_wait2==0,:,:],
+            self.neu_time_wait2, self.significance['r_wait'])
+        ax.set_xlabel('time since WaitForPush2 start (ms)')
+        ax.set_title('response to WaitForPush2 start')
+    
+    # excitory response to PushOnset2 (short).
+    def short_push2_exc(self, ax):
+        self.plot_moto_outcome(
+            ax, self.neu_seq_push2, self.neu_time_push2, self.outcome_push2,
+            self.delay_push2, [0], self.significance['r_push2'], cate=-1)
+        ax.set_xlabel('time since PushOnset2 (ms)')
+        ax.set_title('excitory response to PushOnset2')
+    
+    # inhibitory response to PushOnset2 (short).
+    def short_push2_inh(self, ax):
+        self.plot_moto_outcome(
+            ax, self.neu_seq_push2, self.neu_time_push2, self.outcome_push2,
+            self.delay_push2, [0], self.significance['r_push2'], cate=1)
+        ax.set_xlabel('time since PushOnset2 (ms)')
+        ax.set_title('inhibitory response to PushOnset2')
+    
+    # response to PushOnset2  heatmap average across trials (short).
+    def short_push2_heatmap_neuron(self, ax):
+        self.plot_heatmap_neuron(
+            ax, self.neu_seq_push2[self.delay_push2==0,:,:],
+            self.neu_time_push2, self.significance['r_push2'])
+        ax.set_xlabel('time since PushOnset2 (ms)')
+        ax.set_title('response to PushOnset2 ')
+    
+    # excitory response to Retract2 (short).
+    def short_retract2_exc(self, ax):
+        self.plot_moto(
+            ax, self.neu_seq_retract2, self.neu_time_retract2,
+            self.delay_retract2, [0], self.significance['r_retract2'], cate=-1)
+        ax.set_xlabel('time since Retract2 (ms)')
+        ax.set_title('excitory response to Retract2')
+    
+    # inhibitory response to PushOnset2 (short).
+    def short_retract2_inh(self, ax):
+        self.plot_moto(
+            ax, self.neu_seq_retract2, self.neu_time_retract2,
+            self.delay_retract2, [0], self.significance['r_retract2'], cate=1)
+        ax.set_xlabel('time since Retract2 (ms)')
+        ax.set_title('inhibitory response to Retract2')
+    
+    # response to Retract2 heatmap average across trials (short).
+    def short_retract2_heatmap_neuron(self, ax):
+        self.plot_heatmap_neuron(
+            ax, self.neu_seq_retract2[self.delay_retract2==0,:,:],
+            self.neu_time_retract2, self.significance['r_retract2'])
+        ax.set_xlabel('time since Retract2 (ms)')
+        ax.set_title('response to Retract2')
+    
+    # excitory response to PushOnset1 with epoch (short).
+    def short_epoch_push1_exc(self, ax):
+        self.plot_motor_epoch(
+            ax,
+            self.neu_seq_push1, self.neu_time_push1, self.outcome_push1,
+            self.delay_push1, [0], self.epoch_push1,
+            self.significance['r_push1'], cate=-1)
+        ax.set_xlabel('time since PushOnset1 (ms)')
+        ax.set_title('excitory response to PushOnset1 (reward)')
+    
+    # inhibitory response to PushOnset1 with epoch (short).
+    def short_epoch_push1_inh(self, ax):
+        self.plot_motor_epoch(
+            ax,
+            self.neu_seq_push1, self.neu_time_push1, self.outcome_push1,
+            self.delay_push1, [0], self.epoch_push1,
+            self.significance['r_push1'], cate=1)
+        ax.set_xlabel('time since PushOnset1 (ms)')
+        ax.set_title('inhibitory response to PushOnset1 (reward)')
+    
+    # excitory response to Retract1 end with epoch (short).
+    def short_epoch_retract1_exc(self, ax):
+        self.plot_motor_epoch(
+            ax,
+            self.neu_seq_retract1, self.neu_time_retract1, self.outcome_retract1,
+            self.delay_retract1, [0], self.epoch_retract1,
+            self.significance['r_retract1'], cate=-1)
+        ax.set_xlabel('time since Retract1 end (ms)')
+        ax.set_title('excitory response to Retract1 end (reward)')
+    
+    # inhibitory response to Retract1 end with epoch (short).
+    def short_epoch_retract1_inh(self, ax):
+        self.plot_motor_epoch(
+            ax,
+            self.neu_seq_retract1, self.neu_time_retract1, self.outcome_retract1,
+            self.delay_retract1, [0], self.epoch_retract1,
+            self.significance['r_retract1'], cate=1)
+        ax.set_xlabel('time since Retract1 end (ms)')
+        ax.set_title('inhibitory response to Retract1 end (reward)')
+    
+    # excitory response to WaitForPush2 start with epoch (short).
+    def short_epoch_wait2_exc(self, ax):
+        self.plot_motor_epoch(
+            ax,
+            self.neu_seq_wait2, self.neu_time_wait2, self.outcome_wait2,
+            self.delay_wait2, [0], self.epoch_wait2,
+            self.significance['r_wait'], cate=-1)
+        ax.set_xlabel('time since WaitForPush2 start (ms)')
+        ax.set_title('excitory response to WaitForPush2 start (reward)')
+    
+    # inhibitory response to WaitForPush2 start with epoch (short).
+    def short_epoch_wait2_inh(self, ax):
+        self.plot_motor_epoch(
+            ax,
+            self.neu_seq_wait2, self.neu_time_wait2, self.outcome_wait2,
+            self.delay_wait2, [0], self.epoch_wait2,
+            self.significance['r_wait'], cate=1)
+        ax.set_xlabel('time since WaitForPush2 start (ms)')
+        ax.set_title('inhibitory response to WaitForPush2 start (reward)')
+    
+    # excitory response to PushOnset2 with epoch (short).
+    def short_epoch_push2_exc(self, ax):
+        self.plot_motor_epoch(
+            ax,
+            self.neu_seq_push2, self.neu_time_push2, self.outcome_push2,
+            self.delay_push2, [0], self.epoch_push2,
+            self.significance['r_push2'], cate=-1)
+        ax.set_xlabel('time since PushOnset2 (ms)')
+        ax.set_title('excitory response to PushOnset2 (reward)')
+    
+    # inhibitory response to PushOnset2 with epoch (short).
+    def short_epoch_push2_inh(self, ax):
+        self.plot_motor_epoch(
+            ax,
+            self.neu_seq_push2, self.neu_time_push2, self.outcome_push2,
+            self.delay_push2, [0], self.epoch_push2,
+            self.significance['r_push2'], cate=1)
+        ax.set_xlabel('time since PushOnset2 (ms)')
+        ax.set_title('inhibitory response to PushOnset2 (reward)')
+    
+    # excitory response to Retract2 with epoch (short).
+    def short_epoch_retract2_exc(self, ax):
+        self.plot_motor_epoch(
+            ax,
+            self.neu_seq_retract2, self.neu_time_retract2, self.outcome_retract2,
+            self.delay_retract2, [0], self.epoch_retract2,
+            self.significance['r_retract2'], cate=-1)
+        ax.set_xlabel('time since Retract2 (ms)')
+        ax.set_title('excitory response to Retract2 (reward)')
+    
+    # inhibitory response to Retract2 with epoch (short).
+    def short_epoch_retract2_inh(self, ax):
+        self.plot_motor_epoch(
+            ax,
+            self.neu_seq_retract2, self.neu_time_retract2, self.outcome_retract2,
+            self.delay_retract2, [0], self.epoch_retract2,
+            self.significance['r_retract2'], cate=1)
+        ax.set_xlabel('time since Retract2 (ms)')
+        ax.set_title('inhibitory response to Retract2 (reward)')       
+    
+    # excitory response to PushOnset1 (long).
+    def long_push1_exc(self, ax):
+        self.plot_moto_outcome(
+            ax, self.neu_seq_push1, self.neu_time_push1, self.outcome_push1,
+            self.delay_push1, [1], self.significance['r_push1'], cate=-1)
+        ax.set_xlabel('time since PushOnset1 (ms)')
+        ax.set_title('excitory response to PushOnset1')
+    
+    # inhibitory response to PushOnset1 (long).
+    def long_push1_inh(self, ax):
+        self.plot_moto_outcome(
+            ax, self.neu_seq_push1, self.neu_time_push1, self.outcome_push1,
+            self.delay_push1, [1], self.significance['r_push1'], cate=1)
+        ax.set_xlabel('time since PushOnset1 (ms)')
+        ax.set_title('inhibitory response to PushOnset1')
+    
+    # response to PushOnset1ing heatmap average across trials (long).
+    def long_push1_heatmap_neuron(self, ax):
+        self.plot_heatmap_neuron(
+            ax, self.neu_seq_push1[self.delay_push1==1,:,:],
+            self.neu_time_push1, self.significance['r_push1'])
+        ax.set_xlabel('time since PushOnset1 (ms)')
+        ax.set_title('response to PushOnset1')
+    
+    # excitory response to Retract1 end (long).
+    def long_retract1_exc(self, ax):
+        self.plot_moto_outcome(
+            ax, self.neu_seq_retract1, self.neu_time_retract1, self.outcome_retract1,
+            self.delay_retract1, [1], self.significance['r_retract1'], cate=-1)
+        ax.set_xlabel('time since Retract1 end (ms)')
+        ax.set_title('excitory response to Retract1 end')
+    
+    # inhibitory response to PushOnset1 (long).
+    def long_retract1_inh(self, ax):
+        self.plot_moto_outcome(
+            ax, self.neu_seq_retract1, self.neu_time_retract1, self.outcome_retract1,
+            self.delay_retract1, [1], self.significance['r_retract1'], cate=1)
+        ax.set_xlabel('time since Retract1 end (ms)')
+        ax.set_title('inhibitory response to Retract1 end')
+    
+    # response to Retract1 end heatmap average across trials (long).
+    def long_retract1_heatmap_neuron(self, ax):
+        self.plot_heatmap_neuron(
+            ax, self.neu_seq_retract1[self.delay_retract1==1,:,:],
+            self.neu_time_retract1, self.significance['r_retract1'])
+        ax.set_xlabel('time since Retract1 end (ms)')
+        ax.set_title('response to Retract1 end')
+    
+    # excitory response to WaitForPush2 start (long).
+    def long_wait2_exc(self, ax):
+        self.plot_moto_outcome(
+            ax, self.neu_seq_wait2, self.neu_time_wait2, self.outcome_wait2,
+            self.delay_wait2, [1], self.significance['r_wait'], cate=-1)
+        ax.set_xlabel('time since WaitForPush2 start (ms)')
+        ax.set_title('excitory response to WaitForPush2 start')
+    
+    # inhibitory response to WaitForPush2 start (long).
+    def long_wait2_inh(self, ax):
+        self.plot_moto_outcome(
+            ax, self.neu_seq_wait2, self.neu_time_wait2, self.outcome_wait2,
+            self.delay_wait2, [1], self.significance['r_wait'], cate=1)
+        ax.set_xlabel('time since WaitForPush2 start (ms)')
+        ax.set_title('inhibitory response to WaitForPush2 start')
+    
+    # response to WaitForPush2 start heatmap average across trials (long).
+    def long_wait2_heatmap_neuron(self, ax):
+        self.plot_heatmap_neuron(
+            ax, self.neu_seq_wait2[self.delay_wait2==1,:,:],
+            self.neu_time_wait2, self.significance['r_wait'])
+        ax.set_xlabel('time since WaitForPush2 start (ms)')
+        ax.set_title('response to WaitForPush2 start')
+    
+    # excitory response to PushOnset2 (long).
+    def long_push2_exc(self, ax):
+        self.plot_moto_outcome(
+            ax, self.neu_seq_push2, self.neu_time_push2, self.outcome_push2,
+            self.delay_push2, [1], self.significance['r_push2'], cate=-1)
+        ax.set_xlabel('time since PushOnset2 (ms)')
+        ax.set_title('excitory response to PushOnset2')
+    
+    # inhibitory response to PushOnset2 (long).
+    def long_push2_inh(self, ax):
+        self.plot_moto_outcome(
+            ax, self.neu_seq_push2, self.neu_time_push2, self.outcome_push2,
+            self.delay_push2, [1], self.significance['r_push2'], cate=1)
+        ax.set_xlabel('time since PushOnset2 (ms)')
+        ax.set_title('inhibitory response to PushOnset2')
+    
+    # response to PushOnset2  heatmap average across trials (long).
+    def long_push2_heatmap_neuron(self, ax):
+        self.plot_heatmap_neuron(
+            ax, self.neu_seq_push2[self.delay_push2==1,:,:],
+            self.neu_time_push2, self.significance['r_push2'])
+        ax.set_xlabel('time since PushOnset2 (ms)')
+        ax.set_title('response to PushOnset2 ')
+    
+    # excitory response to Retract2 (long).
+    def long_retract2_exc(self, ax):
+        self.plot_moto(
+            ax, self.neu_seq_retract2, self.neu_time_retract2,
+            self.delay_retract2, [1], self.significance['r_retract2'], cate=-1)
+        ax.set_xlabel('time since Retract2 (ms)')
+        ax.set_title('excitory response to Retract2')
+    
+    # inhibitory response to PushOnset2 (long).
+    def long_retract2_inh(self, ax):
+        self.plot_moto(
+            ax, self.neu_seq_retract2, self.neu_time_retract2,
+            self.delay_retract2, [1], self.significance['r_retract2'], cate=1)
+        ax.set_xlabel('time since Retract2 (ms)')
+        ax.set_title('inhibitory response to Retract2')
+    
+    # response to Retract2 heatmap average across trials (long).
+    def long_retract2_heatmap_neuron(self, ax):
+        self.plot_heatmap_neuron(
+            ax, self.neu_seq_retract2[self.delay_retract2==1,:,:],
+            self.neu_time_retract2, self.significance['r_retract2'])
+        ax.set_xlabel('time since Retract2 (ms)')
+        ax.set_title('response to Retract2')
+    
+    # excitory response to PushOnset1 with epoch (long).
+    def long_epoch_push1_exc(self, ax):
+        self.plot_motor_epoch(
+            ax,
+            self.neu_seq_push1, self.neu_time_push1, self.outcome_push1,
+            self.delay_push1, [1], self.epoch_push1,
+            self.significance['r_push1'], cate=-1)
+        ax.set_xlabel('time since PushOnset1 (ms)')
+        ax.set_title('excitory response to PushOnset1 (reward)')
+    
+    # inhibitory response to PushOnset1 with epoch (long).
+    def long_epoch_push1_inh(self, ax):
+        self.plot_motor_epoch(
+            ax,
+            self.neu_seq_push1, self.neu_time_push1, self.outcome_push1,
+            self.delay_push1, [1], self.epoch_push1,
+            self.significance['r_push1'], cate=1)
+        ax.set_xlabel('time since PushOnset1 (ms)')
+        ax.set_title('inhibitory response to PushOnset1 (reward)')
+    
+    # excitory response to Retract1 end with epoch (long).
+    def long_epoch_retract1_exc(self, ax):
+        self.plot_motor_epoch(
+            ax,
+            self.neu_seq_retract1, self.neu_time_retract1, self.outcome_retract1,
+            self.delay_retract1, [1], self.epoch_retract1,
+            self.significance['r_retract1'], cate=-1)
+        ax.set_xlabel('time since Retract1 end (ms)')
+        ax.set_title('excitory response to Retract1 end (reward)')
+    
+    # inhibitory response to Retract1 end with epoch (long).
+    def long_epoch_retract1_inh(self, ax):
+        self.plot_motor_epoch(
+            ax,
+            self.neu_seq_retract1, self.neu_time_retract1, self.outcome_retract1,
+            self.delay_retract1, [1], self.epoch_retract1,
+            self.significance['r_retract1'], cate=1)
+        ax.set_xlabel('time since Retract1 end (ms)')
+        ax.set_title('inhibitory response to Retract1 end (reward)')
+    
+    # excitory response to WaitForPush2 start with epoch (long).
+    def long_epoch_wait2_exc(self, ax):
+        self.plot_motor_epoch(
+            ax,
+            self.neu_seq_wait2, self.neu_time_wait2, self.outcome_wait2,
+            self.delay_wait2, [1], self.epoch_wait2,
+
+            self.significance['r_wait'], cate=-1)
+        ax.set_xlabel('time since WaitForPush2 start (ms)')
+        ax.set_title('excitory response to WaitForPush2 start (reward)')
+    
+    # inhibitory response to WaitForPush2 start with epoch (short).
+#     def short_epoch_wait2_inh(self, ax):
+#         self.plot_motor_epoch(
+#             ax,
+#             self.neu_seq_wait2, self.neu_time_wait2, self.outcome_wait2,
+#             self.delay_wait2, 0,
+
+    # inhibitory response to WaitForPush2 start with epoch (long).
+    def long_epoch_wait2_inh(self, ax):
+        self.plot_motor_epoch(
+            ax,
+            self.neu_seq_wait2, self.neu_time_wait2, self.outcome_wait2,
+            self.delay_wait2, [1], self.epoch_wait2,
+            self.significance['r_wait'], cate=1)
+        ax.set_xlabel('time since WaitForPush2 start (ms)')
+        ax.set_title('inhibitory response to WaitForPush2 start (reward)')
+    
+#     # excitory response to PushOnset2 with epoch (short).
+#     def short_epoch_push2_exc(self, ax):
+#         self.plot_motor_epoch(
+#             ax,
+#             self.neu_seq_push2, self.neu_time_push2, self.outcome_push2,
+#             self.delay_push2, 0,
+#             self.significance['r_push'], cate=-1)
+#         ax.set_xlabel('time since PushOnset2 (ms)')
+#         ax.set_title('excitory response to PushOnset2 (reward)')
+    
+#     # inhibitory response to PushOnset2 with epoch (short).
+#     def short_epoch_push2_inh(self, ax):
+#         self.plot_motor_epoch(
+#             ax,
+#             self.neu_seq_push2, self.neu_time_push2, self.outcome_push2,
+#             self.delay_push2, 0,
+#             self.significance['r_push'], cate=1)
+#         ax.set_xlabel('time since PushOnset2 (ms)')
+#         ax.set_title('inhibitory response to PushOnset2 (reward)')
+    
+#     # excitory response to Retract2 with epoch (short).
+#     def short_epoch_retract2_exc(self, ax):
+#         self.plot_motor_epoch(
+#             ax,
+#             self.neu_seq_retract2, self.neu_time_retract2, self.outcome_retract2,
+#             self.delay_retract2, 0,
+#             self.significance['r_retract'], cate=-1)
+#         ax.set_xlabel('time since Retract2 (ms)')
+#         ax.set_title('excitory response to Retract2 (reward)')
+    
+#     # inhibitory response to Retract2 with epoch (short).
+#     def short_epoch_retract2_inh(self, ax):
+#         self.plot_motor_epoch(
+#             ax,
+#             self.neu_seq_retract2, self.neu_time_retract2, self.outcome_retract2,
+#             self.delay_retract2, 0,
+#             self.significance['r_retract'], cate=1)
+#         ax.set_xlabel('time since Retract2 (ms)')
+#         ax.set_title('inhibitory response to Retract2 (reward)')       
+    
+#     # excitory response to PushOnset1 (long).
+#     def long_push1_exc(self, ax):
+#         self.plot_moto_outcome(
+#             ax, self.neu_seq_push1, self.neu_time_push1, self.outcome_push1,
+#             self.delay_push1, 1, self.significance['r_push'], cate=-1)
+#         ax.set_xlabel('time since PushOnset1 (ms)')
+#         ax.set_title('excitory response to PushOnset1')
+    
+    # inhibitory response to PushOnset1 (long).
+#     def long_push1_inh(self, ax):
+#         self.plot_moto_outcome(
+#             ax, self.neu_seq_push1, self.neu_time_push1, self.outcome_push1,
+#             self.delay_push1, 1, self.significance['r_push'], cate=1)
+#         ax.set_xlabel('time since PushOnset1 (ms)')
+#         ax.set_title('inhibitory response to PushOnset1')
+    
+#     # response to PushOnset1ing heatmap average across trials (long).
+#     def long_push1_heatmap_neuron(self, ax):
+#         idx = get_trial_type(self.cate_delay, self.delay_push1, 1)
+#         self.plot_heatmap_neuron(
+#             ax, self.neu_seq_push1[idx,:,:], self.neu_time_push1, self.significance['r_push'])
+#         ax.set_xlabel('time since PushOnset1 (ms)')
+#         ax.set_title('response to PushOnset1')
+    
+#     # excitory response to Retract1 end (long).
+#     def long_retract1_exc(self, ax):
+#         self.plot_moto_outcome(
+#             ax, self.neu_seq_retract1, self.neu_time_retract1, self.outcome_retract1,
+#             self.delay_retract1, 1, self.significance['r_retract'], cate=-1)
+#         ax.set_xlabel('time since Retract1 end (ms)')
+#         ax.set_title('excitory response to Retract1 end')
+    
+#     # inhibitory response to PushOnset1 (long).
+#     def long_retract1_inh(self, ax):
+#         self.plot_moto_outcome(
+#             ax, self.neu_seq_retract1, self.neu_time_retract1, self.outcome_retract1,
+#             self.delay_retract1, 1, self.significance['r_retract'], cate=1)
+#         ax.set_xlabel('time since Retract1 end (ms)')
+#         ax.set_title('inhibitory response to Retract1 end')
+    
+    # response to Retract1 end heatmap average across trials (long).
+#     def long_retract1_heatmap_neuron(self, ax):
+#         idx = get_trial_type(self.cate_delay, self.delay_retract1, 1)
+#         self.plot_heatmap_neuron(
+#             ax, self.neu_seq_retract1[idx,:,:], self.neu_time_retract1, self.significance['r_retract'])
+#         ax.set_xlabel('time since Retract1 end (ms)')
+#         ax.set_title('response to Retract1 end')
+    
+#     # excitory response to WaitForPush2 start (long).
+#     def long_wait2_exc(self, ax):
+#         self.plot_moto_outcome(
+#             ax, self.neu_seq_wait2, self.neu_time_wait2, self.outcome_wait2,
+#             self.delay_wait2, 1, self.significance['r_wait'], cate=-1)
+#         ax.set_xlabel('time since WaitForPush2 start (ms)')
+#         ax.set_title('excitory response to WaitForPush2 start')
+    
+#     # inhibitory response to WaitForPush2 start (long).
+#     def long_wait2_inh(self, ax):
+#         self.plot_moto_outcome(
+#             ax, self.neu_seq_wait2, self.neu_time_wait2, self.outcome_wait2,
+#             self.delay_wait2, 1, self.significance['r_wait'], cate=1)
+#         ax.set_xlabel('time since WaitForPush2 start (ms)')
+#         ax.set_title('inhibitory response to WaitForPush2 start')
+    
+#     # response to WaitForPush2 start heatmap average across trials (long).
+#     def long_wait2_heatmap_neuron(self, ax):
+#         idx = get_trial_type(self.cate_delay, self.delay_wait2, 1)
+#         self.plot_heatmap_neuron(
+#             ax, self.neu_seq_wait2[idx,:,:], self.neu_time_wait2, self.significance['r_wait'])
+#         ax.set_xlabel('time since WaitForPush2 start (ms)')
+#         ax.set_title('response to WaitForPush2 start')
+    
+#     # excitory response to PushOnset2 (long).
+#     def long_push2_exc(self, ax):
+#         self.plot_moto_outcome(
+#             ax, self.neu_seq_push2, self.neu_time_push2, self.outcome_push2,
+#             self.delay_push2, 1, self.significance['r_push'], cate=-1)
+#         ax.set_xlabel('time since PushOnset2 (ms)')
+#         ax.set_title('excitory response to PushOnset2')
+    
+#     # inhibitory response to PushOnset2 (long).
+#     def long_push2_inh(self, ax):
+#         self.plot_moto_outcome(
+#             ax, self.neu_seq_push2, self.neu_time_push2, self.outcome_push2,
+#             self.delay_push2, 1, self.significance['r_push'], cate=1)
+#         ax.set_xlabel('time since PushOnset2 (ms)')
+#         ax.set_title('inhibitory response to PushOnset2')
+    
+    # response to PushOnset2  heatmap average across trials (long).
+#     def long_push2_heatmap_neuron(self, ax):
+#         idx = get_trial_type(self.cate_delay, self.delay_push2, 1)
+#         self.plot_heatmap_neuron(
+#             ax, self.neu_seq_push2[idx,:,:], self.neu_time_push2, self.significance['r_push'])
+#         ax.set_xlabel('time since PushOnset2 (ms)')
+#         ax.set_title('response to PushOnset2 ')
+    
+#     # excitory response to Retract2 (long).
+#     def long_retract2_exc(self, ax):
+#         self.plot_moto(
+#             ax, self.neu_seq_retract2, self.neu_time_retract2,
+#             self.delay_retract2, 1, self.significance['r_retract'], cate=-1)
+#         ax.set_xlabel('time since Retract2 (ms)')
+#         ax.set_title('excitory response to Retract2')
+    
+#     # inhibitory response to PushOnset2 (long).
+#     def long_retract2_inh(self, ax):
+#         self.plot_moto(
+#             ax, self.neu_seq_retract2, self.neu_time_retract2,
+#             self.delay_retract2, 1, self.significance['r_retract'], cate=1)
+#         ax.set_xlabel('time since Retract2 (ms)')
+#         ax.set_title('inhibitory response to Retract2')
+    
+#     # response to Retract2 heatmap average across trials (long).
+#     def long_retract2_heatmap_neuron(self, ax):
+#         idx = get_trial_type(self.cate_delay, self.delay_retract2, 1)
+#         self.plot_heatmap_neuron(
+#             ax, self.neu_seq_retract2[idx,:,:], self.neu_time_retract2, self.significance['r_retract'])
+#         ax.set_xlabel('time since Retract2 (ms)')
+#         ax.set_title('response to Retract2')
+    
+#     # excitory response to PushOnset1 with epoch (long).
+#     def long_epoch_push1_exc(self, ax):
+#         self.plot_motor_epoch(
+#             ax,
+#             self.neu_seq_push1, self.neu_time_push1, self.outcome_push1,
+#             self.delay_push1, 1,
+#             self.significance['r_push'], cate=-1)
+#         ax.set_xlabel('time since PushOnset1 (ms)')
+#         ax.set_title('excitory response to PushOnset1 (reward)')
+    
+#     # inhibitory response to PushOnset1 with epoch (long).
+#     def long_epoch_push1_inh(self, ax):
+#         self.plot_motor_epoch(
+#             ax,
+#             self.neu_seq_push1, self.neu_time_push1, self.outcome_push1,
+#             self.delay_push1, 1,
+#             self.significance['r_push'], cate=1)
+#         ax.set_xlabel('time since PushOnset1 (ms)')
+#         ax.set_title('inhibitory response to PushOnset1 (reward)')
+    
+#     # excitory response to Retract1 end with epoch (long).
+#     def long_epoch_retract1_exc(self, ax):
+#         self.plot_motor_epoch(
+#             ax,
+#             self.neu_seq_retract1, self.neu_time_retract1, self.outcome_retract1,
+#             self.delay_retract1, 1,
+#             self.significance['r_retract'], cate=-1)
+#         ax.set_xlabel('time since Retract1 end (ms)')
+#         ax.set_title('excitory response to Retract1 end (reward)')
+    
+#     # inhibitory response to Retract1 end with epoch (long).
+#     def long_epoch_retract1_inh(self, ax):
+#         self.plot_motor_epoch(
+#             ax,
+#             self.neu_seq_retract1, self.neu_time_retract1, self.outcome_retract1,
+#             self.delay_retract1, 1,
+#             self.significance['r_retract'], cate=1)
+#         ax.set_xlabel('time since Retract1 end (ms)')
+#         ax.set_title('inhibitory response to Retract1 end (reward)')
+    
+#     # excitory response to WaitForPush2 start with epoch (long).
+#     def long_epoch_wait2_exc(self, ax):
+#         self.plot_motor_epoch(
+#             ax,
+#             self.neu_seq_wait2, self.neu_time_wait2, self.outcome_wait2,
+#             self.delay_wait2, 1,
+#             self.significance['r_wait'], cate=-1)
+#         ax.set_xlabel('time since WaitForPush2 start (ms)')
+#         ax.set_title('excitory response to WaitForPush2 start (reward)')
+    
+#     # inhibitory response to WaitForPush2 start with epoch (long).
+#     def long_epoch_wait2_inh(self, ax):
+#         self.plot_motor_epoch(
+#             ax,
+#             self.neu_seq_wait2, self.neu_time_wait2, self.outcome_wait2,
+#             self.delay_wait2, 1,
+#             self.significance['r_wait'], cate=1)
+#         ax.set_xlabel('time since WaitForPush2 start (ms)')
+#         ax.set_title('inhibitory response to WaitForPush2 start (reward)')
+    
+#     # excitory response to PushOnset2 with epoch (long).
+#     def long_epoch_push2_exc(self, ax):
+#         self.plot_motor_epoch(
+#             ax,
+#             self.neu_seq_push2, self.neu_time_push2, self.outcome_push2,
+#             self.delay_push2, 1,
+#             self.significance['r_push'], cate=-1)
+#         ax.set_xlabel('time since PushOnset2 (ms)')
+#         ax.set_title('excitory response to PushOnset2 (reward)')
+    
+#     # inhibitory response to PushOnset2 with epoch (long).
+#     def long_epoch_push2_inh(self, ax):
+#         self.plot_motor_epoch(
+#             ax,
+#             self.neu_seq_push2, self.neu_time_push2, self.outcome_push2,
+#             self.delay_push2, 1,
+#             self.significance['r_push'], cate=1)
+#         ax.set_xlabel('time since PushOnset2 (ms)')
+#         ax.set_title('inhibitory response to PushOnset2 (reward)')
+    
+#     # excitory response to Retract2 with epoch (long).
+#     def long_epoch_retract2_exc(self, ax):
+#         self.plot_motor_epoch(
+#             ax,
+#             self.neu_seq_retract2, self.neu_time_retract2, self.outcome_retract2,
+#             self.delay_retract2, 1,
+#             self.significance['r_retract'], cate=-1)
+#         ax.set_xlabel('time since Retract2 (ms)')
+#         ax.set_title('excitory response to Retract2 (reward)')
+    
+#     # inhibitory response to Retract2 with epoch (long).
+#     def long_epoch_retract2_inh(self, ax):
+#         self.plot_motor_epoch(
+#             ax,
+#             self.neu_seq_retract2, self.neu_time_retract2, self.outcome_retract2,
+#             self.delay_retract2, 1,
+#             self.significance['r_retract'], cate=1)
+#         ax.set_xlabel('time since Retract2 (ms)')
+#         ax.set_title('inhibitory response to Retract2 (reward)')
+    
+#     # excitory response to push osnet.
+#     def onset_exc(self, ax):
+#         self.plot_push_onset(ax, self.significance['r_push'], cate=-1)
+
+    # excitory response to PushOnset2 with epoch (long).
+    def long_epoch_push2_exc(self, ax):
+        self.plot_motor_epoch(
+            ax,
+            self.neu_seq_push2, self.neu_time_push2, self.outcome_push2,
+            self.delay_push2, [1], self.epoch_push2,
+            self.significance['r_push2'], cate=-1)
+        ax.set_xlabel('time since PushOnset2 (ms)')
+        ax.set_title('excitory response to PushOnset2 (reward)')
+    
+    # inhibitory response to PushOnset2 with epoch (long).
+    def long_epoch_push2_inh(self, ax):
+        self.plot_motor_epoch(
+            ax,
+            self.neu_seq_push2, self.neu_time_push2, self.outcome_push2,
+            self.delay_push2, [1], self.epoch_push2,
+            self.significance['r_push2'], cate=1)
+        ax.set_xlabel('time since PushOnset2 (ms)')
+        ax.set_title('inhibitory response to PushOnset2 (reward)')
+    
+    # excitory response to Retract2 with epoch (long).
+    def long_epoch_retract2_exc(self, ax):
+        self.plot_motor_epoch(
+            ax,
+            self.neu_seq_retract2, self.neu_time_retract2, self.outcome_retract2,
+            self.delay_retract2, [1], self.epoch_retract2,
+            self.significance['r_retract2'], cate=-1)
+        ax.set_xlabel('time since Retract2 (ms)')
+        ax.set_title('excitory response to Retract2 (reward)')
+    
+    # inhibitory response to Retract2 with epoch (long).
+    def long_epoch_retract2_inh(self, ax):
+        self.plot_motor_epoch(
+            ax,
+            self.neu_seq_retract2, self.neu_time_retract2, self.outcome_retract2,
+            self.delay_retract2, [1], self.epoch_retract2,
+            self.significance['r_retract2'], cate=1)
+        ax.set_xlabel('time since Retract2 (ms)')
+        ax.set_title('inhibitory response to Retract2 (reward)')
+    
+    # excitory response to PushOnset1 (both).
+    def both_push1_exc(self, ax):
+        self.plot_moto_outcome(
+            ax, self.neu_seq_push1, self.neu_time_push1, self.outcome_push1,
+            self.delay_push1, [0,1], self.significance['r_push1'], cate=-1)
+        ax.set_xlabel('time since PushOnset1 (ms)')
+        ax.set_title('excitory response to PushOnset1')
+    
+    # inhibitory response to PushOnset1 (both).
+    def both_push1_inh(self, ax):
+        self.plot_moto_outcome(
+            ax, self.neu_seq_push1, self.neu_time_push1, self.outcome_push1,
+            self.delay_push1, [0,1], self.significance['r_push1'], cate=1)
+        ax.set_xlabel('time since PushOnset1 (ms)')
+        ax.set_title('inhibitory response to PushOnset1')
+    
+    # response to PushOnset1ing heatmap average across trials (both).
+    def both_push1_heatmap_neuron(self, ax):
+        self.plot_heatmap_neuron(
+            ax, self.neu_seq_push1,
+            self.neu_time_push1, self.significance['r_push1'])
+        ax.set_xlabel('time since PushOnset1 (ms)')
+        ax.set_title('response to PushOnset1')
+    
+    # excitory response to Retract1 end (both).
+    def both_retract1_exc(self, ax):
+        self.plot_moto_outcome(
+            ax, self.neu_seq_retract1, self.neu_time_retract1, self.outcome_retract1,
+            self.delay_retract1, [0,1], self.significance['r_retract1'], cate=-1)
+        ax.set_xlabel('time since Retract1 end (ms)')
+        ax.set_title('excitory response to Retract1 end')
+    
+    # inhibitory response to PushOnset1 (both).
+    def both_retract1_inh(self, ax):
+        self.plot_moto_outcome(
+            ax, self.neu_seq_retract1, self.neu_time_retract1, self.outcome_retract1,
+            self.delay_retract1, [0,1], self.significance['r_retract1'], cate=1)
+        ax.set_xlabel('time since Retract1 end (ms)')
+        ax.set_title('inhibitory response to Retract1 end')
+    
+    # response to Retract1 end heatmap average across trials (both).
+    def both_retract1_heatmap_neuron(self, ax):
+        self.plot_heatmap_neuron(
+            ax, self.neu_seq_retract1,
+            self.neu_time_retract1, self.significance['r_retract1'])
+        ax.set_xlabel('time since Retract1 end (ms)')
+        ax.set_title('response to Retract1 end')
+    
+    # excitory response to WaitForPush2 start (both).
+    def both_wait2_exc(self, ax):
+        self.plot_moto_outcome(
+            ax, self.neu_seq_wait2, self.neu_time_wait2, self.outcome_wait2,
+            self.delay_wait2, [0,1], self.significance['r_wait'], cate=-1)
+        ax.set_xlabel('time since WaitForPush2 start (ms)')
+        ax.set_title('excitory response to WaitForPush2 start')
+    
+    # inhibitory response to WaitForPush2 start (both).
+    def both_wait2_inh(self, ax):
+        self.plot_moto_outcome(
+            ax, self.neu_seq_wait2, self.neu_time_wait2, self.outcome_wait2,
+            self.delay_wait2, [0,1], self.significance['r_wait'], cate=1)
+        ax.set_xlabel('time since WaitForPush2 start (ms)')
+        ax.set_title('inhibitory response to WaitForPush2 start')
+    
+    # response to WaitForPush2 start heatmap average across trials (both).
+    def both_wait2_heatmap_neuron(self, ax):
+        self.plot_heatmap_neuron(
+            ax, self.neu_seq_wait2,
+            self.neu_time_wait2, self.significance['r_wait'])
+        ax.set_xlabel('time since WaitForPush2 start (ms)')
+        ax.set_title('response to WaitForPush2 start')
+    
+    # excitory response to PushOnset2 (both).
+    def both_push2_exc(self, ax):
+        self.plot_moto_outcome(
+            ax, self.neu_seq_push2, self.neu_time_push2, self.outcome_push2,
+            self.delay_push2, [0,1], self.significance['r_push2'], cate=-1)
+        ax.set_xlabel('time since PushOnset2 (ms)')
+        ax.set_title('excitory response to PushOnset2')
+    
+    # inhibitory response to PushOnset2 (both).
+    def both_push2_inh(self, ax):
+        self.plot_moto_outcome(
+            ax, self.neu_seq_push2, self.neu_time_push2, self.outcome_push2,
+            self.delay_push2, [0,1], self.significance['r_push2'], cate=1)
+        ax.set_xlabel('time since PushOnset2 (ms)')
+        ax.set_title('inhibitory response to PushOnset2')
+    
+    # response to PushOnset2  heatmap average across trials (both).
+    def both_push2_heatmap_neuron(self, ax):
+        self.plot_heatmap_neuron(
+            ax, self.neu_seq_push2,
+            self.neu_time_push2, self.significance['r_push2'])
+        ax.set_xlabel('time since PushOnset2 (ms)')
+        ax.set_title('response to PushOnset2 ')
+    
+    # excitory response to Retract2 (both).
+    def both_retract2_exc(self, ax):
+        self.plot_moto(
+            ax, self.neu_seq_retract2, self.neu_time_retract2,
+            self.delay_retract2, [0,1], self.significance['r_retract2'], cate=-1)
+        ax.set_xlabel('time since Retract2 (ms)')
+        ax.set_title('excitory response to Retract2')
+    
+    # inhibitory response to PushOnset2 (both).
+    def both_retract2_inh(self, ax):
+        self.plot_moto(
+            ax, self.neu_seq_retract2, self.neu_time_retract2,
+            self.delay_retract2, [0,1], self.significance['r_retract2'], cate=1)
+        ax.set_xlabel('time since Retract2 (ms)')
+        ax.set_title('inhibitory response to Retract2')
+    
+    # response to Retract2 heatmap average across trials (both).
+    def both_retract2_heatmap_neuron(self, ax):
+        self.plot_heatmap_neuron(
+            ax, self.neu_seq_retract2,
+            self.neu_time_retract2, self.significance['r_retract2'])
+        ax.set_xlabel('time since Retract2 (ms)')
+        ax.set_title('response to Retract2')
+    
+    # excitory response to push osnet.
+    def onset_exc(self, ax):
+        self.plot_push_onset(ax, self.significance['r_push1'], cate=-1)
+
+        ax.set_xlabel('time since push onset (ms)')
+        ax.set_title('excitory response to all push onset')
+    
+    # inhibitory response to push osnet.
+    def onset_inh(self, ax):
+#         self.plot_push_onset(ax, self.significance['r_push'], cate=1)
+        self.plot_push_onset(ax, self.significance['r_push1']+self.significance['r_push2'], cate=1)
+
+        ax.set_xlabel('time since push onset (ms)')
+        ax.set_title('inhibitory response to all push onset')
+    
+    # response to push osnet.
+    def onset_heatmap_neuron(self, axs):
+        neu_seq = [self.neu_seq_push1[self.outcome_push1!=1,:,:],
+                   self.neu_seq_push2[self.outcome_push2==0,:,:],
+                   self.neu_seq_push2[self.outcome_push2==3,:,:]]
+        for i in range(3):
+            self.plot_heatmap_neuron(
+#                 axs[i], neu_seq[i], self.neu_time_push1, self.significance['r_push'])
+#             axs[i].set_xlabel('time since push onset (ms)')
+#         axs[0].set_title('response to PO1 all')
+#         axs[1].set_title('response to PO2 reward')
+#         axs[2].set_title('response to PO2 early')
+                axs[i], neu_seq[i], self.neu_time_push1,
+                self.significance['r_push1']+self.significance['r_push2'])
+            axs[i].set_xlabel('time since push onset (ms)')
+        axs[0].set_title('response to Push1 all')
+        axs[1].set_title('response to Push2 reward')
+        axs[2].set_title('response to Push2 early')
+        
+    # excitory response to licking.
+    def lick_exc(self, ax):
+        self.plot_lick(ax, self.significance['r_lick'], cate=-1)
+        ax.set_xlabel('time since lick (ms)')
+        ax.set_title('excitory response to lick')
+    
+    # inhibitory response to licking.
+    def lick_inh(self, ax):
+        self.plot_lick(ax, self.significance['r_lick'], cate=1)
+        ax.set_xlabel('time since lick (ms)')
+        ax.set_title('inhibitory response to lick')
+    
+    # response to licking heatmap average across trials.
+    def lick_heatmap_neuron(self, ax):
+        self.plot_heatmap_neuron(
+#             ax, self.neu_seq_lick, self.neu_time_lick, self.significance['r_lick'])
+#         ax.set_xlabel('time since lick (ms)')
+#         ax.set_title('response to all lick')
+    
+#     # response to PushOnset1 (short).
+#     def short_exc_inh_push1(self, ax):
+#         self.plot_exc_inh(
+#             ax,
+#             self.neu_seq_push1, self.neu_time_push1,
+#             self.delay_push1, 0,
+#             self.significance['r_push'])
+#         ax.set_xlabel('time since PushOnset1 (ms)')
+#         ax.set_title('response to PushOnset1 (short)')
+    
+#     # response to Retract1 end (short).
+#     def short_exc_inh_retract1(self, ax):
+#         self.plot_exc_inh(
+#             ax,
+#             self.neu_seq_retract1, self.neu_time_retract1,
+#             self.delay_retract1, 0,
+#             self.significance['r_retract'])
+#         ax.set_xlabel('time since Retract1 end (ms)')
+#         ax.set_title('response to Retract1 end (short)')
+    
+    # response to WaitForPush2 start (short).
+#     def short_exc_inh_wait2(self, ax):
+#         self.plot_exc_inh(
+#             ax,
+#             self.neu_seq_push2, self.neu_time_push2,
+#             self.delay_push2, 0,
+#             self.significance['r_wait'])
+#         ax.set_xlabel('time since WaitForPush2 start (ms)')
+#         ax.set_title('response to WaitForPush2 start onset (short)')
+    
+#     # response to PushOnset2 (short).
+#     def short_exc_inh_push2(self, ax):
+#         self.plot_exc_inh(
+#             ax,
+#             self.neu_seq_push2, self.neu_time_push2,
+#             self.delay_push2, 0,
+#             self.significance['r_push'])
+#         ax.set_xlabel('time since PushOnset2 (ms)')
+#         ax.set_title('response to 2nd push onset (short)')
+    
+    # response to Retract2 (short).
+#     def short_exc_inh_retract2(self, ax):
+#         self.plot_exc_inh(
+#             ax,
+#             self.neu_seq_retract2, self.neu_time_retract2,
+#             self.delay_retract2, 0,
+#             self.significance['r_retract'])
+#         ax.set_xlabel('time since Retract2 (ms)')
+#         ax.set_title('response to Retract2 (short)')
+
+#     # response to PushOnset1 (long).
+#     def long_exc_inh_push1(self, ax):
+#         self.plot_exc_inh(
+#             ax,
+#             self.neu_seq_push1, self.neu_time_push1,
+#             self.delay_push1, 1,
+#             self.significance['r_push'])
+#         ax.set_xlabel('time since PushOnset1 (ms)')
+#         ax.set_title('response to PushOnset1 (long)')
+    
+#     # response to Retract1 end (long).
+#     def long_exc_inh_retract1(self, ax):
+#         self.plot_exc_inh(
+#             ax,
+#             self.neu_seq_retract1, self.neu_time_retract1,
+#             self.delay_retract1, 1,
+#             self.significance['r_retract'])
+#         ax.set_xlabel('time since Retract1 end (ms)')
+#         ax.set_title('response to Retract1 end (long)')
+    
+#     # response to WaitForPush2 start (long).
+#     def long_exc_inh_wait2(self, ax):
+#         self.plot_exc_inh(
+#             ax,
+#             self.neu_seq_push2, self.neu_time_push2,
+#             self.delay_push2, 1,
+#             self.significance['r_wait'])
+#         ax.set_xlabel('time since WaitForPush2 start (ms)')
+#         ax.set_title('response to WaitForPush2 start onset (long)')
+    
+    # response to PushOnset2 (long).
+#     def long_exc_inh_push2(self, ax):
+#         self.plot_exc_inh(
+#             ax,
+#             self.neu_seq_push2, self.neu_time_push2,
+#             self.delay_push2, 1,
+#             self.significance['r_push'])
+#         ax.set_xlabel('time since PushOnset2 (ms)')
+#         ax.set_title('response to PushOnset2 (long)')
+    
+#     # response to Retract2 (long).
+#     def long_exc_inh_retract2(self, ax):
+#         self.plot_exc_inh(
+#             ax,
+#             self.neu_seq_retract2, self.neu_time_retract2,
+#             self.delay_retract2, 1,
+#             self.significance['r_retract'])
+#         ax.set_xlabel('time since Retract2 (ms)')
+#         ax.set_title('response to Retract2 (long)')
+
+
+# class plotter_L7G8_motor(plotter_utils):
+#     def __init__(self, neural_trials, labels, significance, cate_delay):
+#         super().__init__(neural_trials, labels, significance, cate_delay)
+    
+#     def all_short_motor_align(self, axs):
+#         self.short_push1(axs[0])
+#         self.short_retract1(axs[1])
+#         self.short_wait2(axs[2])
+#         self.short_push2(axs[3])
+#         self.short_retract2(axs[4])
+        
+#     def all_short_motor_align_heatmap_neuron(self, axs):
+#         self.short_push1_heatmap_neuron(axs[0])
+#         self.short_retract1_heatmap_neuron(axs[1])
+#         self.short_wait2_heatmap_neuron(axs[2])
+#         self.short_push2_heatmap_neuron(axs[3])
+#         self.short_retract2_heatmap_neuron(axs[4])
+    
+#     def all_long_motor_align(self, axs):
+#         self.long_push1(axs[0])
+#         self.long_retract1(axs[1])
+#         self.long_wait2(axs[2])
+#         self.long_push2(axs[3])
+#         self.long_retract2(axs[4])
+
+#     def all_long_motor_align_heatmap_neuron(self, axs):
+#         self.long_push1_heatmap_neuron(axs[0])
+#         self.long_retract1_heatmap_neuron(axs[1])
+#         self.long_wait2_heatmap_neuron(axs[2])
+#         self.long_push2_heatmap_neuron(axs[3])
+#         self.long_retract2_heatmap_neuron(axs[4])
+    
+#     def all_short_epoch_motor_align(self, axs):
+#         self.short_epoch_push1(axs[0])
+#         self.short_epoch_retract1(axs[1])
+#         self.short_epoch_wait2(axs[2])
+#         self.short_epoch_push2(axs[3])
+#         self.short_epoch_retract2(axs[4])
+            ax, self.neu_seq_lick[self.lick_label==1,:,:], self.neu_time_lick, self.significance['r_lick'])
+        ax.set_xlabel('time since lick (ms)')
+        ax.set_title('response to consummatory lick')
+
+class plotter_L7G8_motor(plotter_utils):
+    def __init__(self, neural_trials, labels, significance, cate_delay):
+        super().__init__(neural_trials, labels, significance, cate_delay)
+    
+    def all_short_motor_align(self, axs):
+        self.short_push1(axs[0])
+        self.short_retract1(axs[1])
+        self.short_wait2(axs[2])
+        self.short_push2(axs[3])
+        self.short_retract2(axs[4])
+        
+    def all_short_motor_align_heatmap_neuron(self, axs):
+        self.short_push1_heatmap_neuron(axs[0])
+        self.short_retract1_heatmap_neuron(axs[1])
+        self.short_wait2_heatmap_neuron(axs[2])
+        self.short_push2_heatmap_neuron(axs[3])
+        self.short_retract2_heatmap_neuron(axs[4])
+    
+    def all_long_motor_align(self, axs):
+        self.long_push1(axs[0])
+        self.long_retract1(axs[1])
+        self.long_wait2(axs[2])
+        self.long_push2(axs[3])
+        self.long_retract2(axs[4])
+
+    def all_long_motor_align_heatmap_neuron(self, axs):
+        self.long_push1_heatmap_neuron(axs[0])
+        self.long_retract1_heatmap_neuron(axs[1])
+        self.long_wait2_heatmap_neuron(axs[2])
+        self.long_push2_heatmap_neuron(axs[3])
+        self.long_retract2_heatmap_neuron(axs[4])
+    
+    def all_short_epoch_motor_align(self, axs):
+        self.short_epoch_push1(axs[0])
+        self.short_epoch_retract1(axs[1])
+        self.short_epoch_wait2(axs[2])
+        self.short_epoch_push2(axs[3])
+        self.short_epoch_retract2(axs[4])
+
+
+    def all_long_epoch_motor_align(self, axs):
+        self.long_epoch_push1(axs[0])
+        self.long_epoch_retract1(axs[1])
+        self.long_epoch_wait2(axs[2])
+        self.long_epoch_push2(axs[3])
+        self.long_epoch_retract2(axs[4])
+    
+
+    def all_both_motor_align(self, axs):
+        self.both_push1(axs[0])
+        self.both_retract1(axs[1])
+        self.both_wait2(axs[2])
+        self.both_push2(axs[3])
+        self.both_retract2(axs[4])
+        
+    def all_both_motor_align_heatmap_neuron(self, axs):
+        self.both_push1_heatmap_neuron(axs[0])
+        self.both_retract1_heatmap_neuron(axs[1])
+        self.both_wait2_heatmap_neuron(axs[2])
+        self.both_push2_heatmap_neuron(axs[3])
+        self.both_retract2_heatmap_neuron(axs[4])
+    
+    # response to PushOnset1 (short).
+    def short_push1(self, ax):
+        self.plot_moto_outcome(
+            ax, self.neu_seq_push1, self.neu_time_push1, self.outcome_push1,
+#             self.delay_push1, 0, self.significance['r_push'], cate=-1)
+            self.delay_push1, [0], self.significance['r_push1'], cate=-1)
+
+        ax.set_xlabel('time since PushOnset1 (ms)')
+        ax.set_title('response to PushOnset1')
+    
+    # response to PushOnset1ing heatmap average across trials (short).
+    def short_push1_heatmap_neuron(self, ax):
+#         idx = get_trial_type(self.cate_delay, self.delay_push1, 0)
+#         self.plot_heatmap_neuron(
+#             ax, self.neu_seq_push1[idx,:,:], self.neu_time_push1, self.significance['r_push'])
+#         ax.set_xlabel('time since PushOnset1 (ms)')
+#         ax.set_title('response to PushOnset1')
+
+        self.plot_heatmap_neuron(
+            ax, self.neu_seq_push1[self.delay_push1==0,:,:],
+            self.neu_time_push1, self.significance['r_push1'])
+        ax.set_xlabel('time since PushOnset1 (ms)')
+        ax.set_title('response to PushOnset1')
+   
+    # response to PushOnset1 (short).
+    def short_retract1(self, ax):
+        self.plot_moto_outcome(
+            ax, self.neu_seq_retract1, self.neu_time_retract1, self.outcome_retract1,
+#             self.delay_retract1, 0, self.significance['r_retract'], cate=-1)
+            self.delay_retract1, [0], self.significance['r_retract1'], cate=-1)
+
+        ax.set_xlabel('time since Retract1 end (ms)')
+        ax.set_title('response to Retract1 end')
+    
+    # response to Retract1 end heatmap average across trials (short).
+    def short_retract1_heatmap_neuron(self, ax):
+#         idx = get_trial_type(self.cate_delay, self.delay_retract1, 0)
+#         self.plot_heatmap_neuron(
+#             ax, self.neu_seq_retract1[idx,:,:], self.neu_time_retract1, self.significance['r_retract'])
+#         ax.set_xlabel('time since Retract1 end (ms)')
+#         ax.set_title('response to Retract1 end')
+
+        self.plot_heatmap_neuron(
+            ax, self.neu_seq_retract1[self.delay_retract1==0,:,:],
+            self.neu_time_retract1, self.significance['r_retract1'])
+        ax.set_xlabel('time since Retract1 end (ms)')
+        ax.set_title('response to Retract1 end')
+        
+    # response to WaitForPush2 start (short).
+    def short_wait2(self, ax):
+        self.plot_moto_outcome(
+            ax, self.neu_seq_wait2, self.neu_time_wait2, self.outcome_wait2,
+#             self.delay_wait2, 0, self.significance['r_wait'], cate=-1)
+            self.delay_wait2, [0], self.significance['r_wait'], cate=-1)
+        ax.set_xlabel('time since WaitForPush2 start (ms)')
+        ax.set_title('response to WaitForPush2 start')
+    
+    # response to WaitForPush2 start heatmap average across trials (short).
+    def short_wait2_heatmap_neuron(self, ax):
+#         idx = get_trial_type(self.cate_delay, self.delay_wait2, 0)
+#         self.plot_heatmap_neuron(
+#             ax, self.neu_seq_wait2[idx,:,:], self.neu_time_wait2, self.significance['r_wait'])
+
+        self.plot_heatmap_neuron(
+            ax, self.neu_seq_wait2[self.delay_wait2==0,:,:],
+            self.neu_time_wait2, self.significance['r_wait'])
+
+        ax.set_xlabel('time since WaitForPush2 start (ms)')
+        ax.set_title('response to WaitForPush2 start')
+    
+    # response to PushOnset2 (short).
+    def short_push2(self, ax):
+        self.plot_moto_outcome(
+            ax, self.neu_seq_push2, self.neu_time_push2, self.outcome_push2,
+#             self.delay_push2, 0, self.significance['r_push'], cate=-1)
+            self.delay_push2, [0], self.significance['r_push2'], cate=-1)
+        
+        ax.set_xlabel('time since PushOnset2 (ms)')
+        ax.set_title('response to PushOnset2')
+    
+    # response to PushOnset2  heatmap average across trials (short).
+    def short_push2_heatmap_neuron(self, ax):
+#         idx = get_trial_type(self.cate_delay, self.delay_push2, 0)
+#         self.plot_heatmap_neuron(
+#             ax, self.neu_seq_push2[idx,:,:], self.neu_time_push2, self.significance['r_push'])
+        self.plot_heatmap_neuron(
+            ax, self.neu_seq_push2[self.delay_push2==0,:,:],
+            self.neu_time_push2, self.significance['r_push2'])
+
+        ax.set_xlabel('time since PushOnset2 (ms)')
+        ax.set_title('response to PushOnset2 ')
+    
+    # response to PushOnset2 (short).
+    def short_retract2(self, ax):
+        self.plot_moto(
+            ax, self.neu_seq_retract2, self.neu_time_retract2,
+#             self.delay_retract2, 0, self.significance['r_retract'], cate=-1)
+            self.delay_retract2, [0], self.significance['r_retract2'], cate=-1)
+
+        ax.set_xlabel('time since Retract2 (ms)')
+        ax.set_title('response to Retract2')
+    
+    # response to Retract2 heatmap average across trials (short).
+    def short_retract2_heatmap_neuron(self, ax):
+#         idx = get_trial_type(self.cate_delay, self.delay_retract2, 0)
+#         self.plot_heatmap_neuron(
+#             ax, self.neu_seq_retract2[idx,:,:], self.neu_time_retract2, self.significance['r_retract'])
+
+        self.plot_heatmap_neuron(
+            ax, self.neu_seq_retract2[self.delay_retract2==0,:,:],
+            self.neu_time_retract2, self.significance['r_retract2'])
+
+        ax.set_xlabel('time since Retract2 (ms)')
+        ax.set_title('response to Retract2')
+    
+    # response to PushOnset1 with epoch (short).
+    def short_epoch_push1(self, ax):
+        self.plot_motor_epoch(
+            ax,
+            self.neu_seq_push1, self.neu_time_push1, self.outcome_push1,
+
+#             self.delay_push1, 0,
+#             self.significance['r_push'], cate=-1)
+#         ax.set_xlabel('time since PushOnset1 (ms)')
+#         ax.set_title('response to PushOnset1 (reward)')
+    
+#     # response to Retract1 end with epoch (short).
+#     def short_epoch_retract1(self, ax):
+#         self.plot_motor_epoch(
+#             ax,
+#             self.neu_seq_retract1, self.neu_time_retract1, self.outcome_retract1,
+#             self.delay_retract1, 0,
+#             self.significance['r_retract'], cate=-1)
+#         ax.set_xlabel('time since Retract1 end (ms)')
+#         ax.set_title('response to Retract1 end (reward)')
+    
+#     # response to WaitForPush2 start with epoch (short).
+#     def short_epoch_wait2(self, ax):
+#         self.plot_motor_epoch(
+#             ax,
+#             self.neu_seq_wait2, self.neu_time_wait2, self.outcome_wait2,
+#             self.delay_wait2, 0,
+#             self.significance['r_wait'], cate=-1)
+#         ax.set_xlabel('time since WaitForPush2 start (ms)')
+#         ax.set_title('response to WaitForPush2 start (reward)')
+    
+#     # response to PushOnset2 with epoch (short).
+#     def short_epoch_push2(self, ax):
+#         self.plot_motor_epoch(
+#             ax,
+#             self.neu_seq_push2, self.neu_time_push2, self.outcome_push2,
+#             self.delay_push2, 0,
+#             self.significance['r_push'], cate=-1)
+#         ax.set_xlabel('time since PushOnset2 (ms)')
+#         ax.set_title('response to PushOnset2 (reward)')
+    
+    # response to Retract2 with epoch (short).
+#     def short_epoch_retract2(self, ax):
+#         self.plot_motor_epoch(
+#             ax,
+#             self.neu_seq_retract2, self.neu_time_retract2, self.outcome_retract2,
+#             self.delay_retract2, 0,
+#             self.significance['r_retract'], cate=-1)
+#         ax.set_xlabel('time since Retract2 (ms)')
+#         ax.set_title('response to Retract2 (reward)')       
+    
+#     # response to PushOnset1 (long).
+#     def long_push1(self, ax):
+#         self.plot_moto_outcome(
+#             ax, self.neu_seq_push1, self.neu_time_push1, self.outcome_push1,
+#             self.delay_push1, 1, self.significance['r_push'], cate=-1)
+#         ax.set_xlabel('time since PushOnset1 (ms)')
+#         ax.set_title('response to PushOnset1')
+    
+#     # response to PushOnset1ing heatmap average across trials (long).
+#     def long_push1_heatmap_neuron(self, ax):
+#         idx = get_trial_type(self.cate_delay, self.delay_push1, 1)
+#         self.plot_heatmap_neuron(
+#             ax, self.neu_seq_push1[idx,:,:], self.neu_time_push1, self.significance['r_push'])
+#         ax.set_xlabel('time since PushOnset1 (ms)')
+#         ax.set_title('response to PushOnset1')
+    
+#     # response to PushOnset1 (long).
+#     def long_retract1(self, ax):
+#         self.plot_moto_outcome(
+#             ax, self.neu_seq_retract1, self.neu_time_retract1, self.outcome_retract1,
+#             self.delay_retract1, 1, self.significance['r_retract'], cate=-1)
+#         ax.set_xlabel('time since Retract1 end (ms)')
+#         ax.set_title('response to Retract1 end')
+    
+    # response to Retract1 end heatmap average across trials (long).
+#     def long_retract1_heatmap_neuron(self, ax):
+#         idx = get_trial_type(self.cate_delay, self.delay_retract1, 1)
+#         self.plot_heatmap_neuron(
+#             ax, self.neu_seq_retract1[idx,:,:], self.neu_time_retract1, self.significance['r_retract'])
+#         ax.set_xlabel('time since Retract1 end (ms)')
+#         ax.set_title('response to Retract1 end')
+    
+#     # response to WaitForPush2 start (long).
+#     def long_wait2(self, ax):
+#         self.plot_moto_outcome(
+#             ax, self.neu_seq_wait2, self.neu_time_wait2, self.outcome_wait2,
+#             self.delay_wait2, 1, self.significance['r_wait'], cate=-1)
+#         ax.set_xlabel('time since WaitForPush2 start (ms)')
+#         ax.set_title('response to WaitForPush2 start')
+    
+#     # response to WaitForPush2 start heatmap average across trials (long).
+#     def long_wait2_heatmap_neuron(self, ax):
+#         idx = get_trial_type(self.cate_delay, self.delay_wait2, 1)
+#         self.plot_heatmap_neuron(
+#             ax, self.neu_seq_wait2[idx,:,:], self.neu_time_wait2, self.significance['r_wait'])
+#         ax.set_xlabel('time since WaitForPush2 start (ms)')
+#         ax.set_title('response to WaitForPush2 start')
+    
+#     # response to PushOnset2 (long).
+#     def long_push2(self, ax):
+#         self.plot_moto_outcome(
+#             ax, self.neu_seq_push2, self.neu_time_push2, self.outcome_push2,
+#             self.delay_push2, 1, self.significance['r_push'], cate=-1)
+#         ax.set_xlabel('time since PushOnset2 (ms)')
+#         ax.set_title('response to PushOnset2')
+    
+    # response to PushOnset2  heatmap average across trials (long).
+#     def long_push2_heatmap_neuron(self, ax):
+#         idx = get_trial_type(self.cate_delay, self.delay_push2, 1)
+#         self.plot_heatmap_neuron(
+#             ax, self.neu_seq_push2[idx,:,:], self.neu_time_push2, self.significance['r_push'])
+#         ax.set_xlabel('time since PushOnset2 (ms)')
+#         ax.set_title('response to PushOnset2 ')
+    
+#     # response to PushOnset2 (long).
+#     def long_retract2(self, ax):
+#         self.plot_moto(
+#             ax, self.neu_seq_retract2, self.neu_time_retract2,
+#             self.delay_retract2, 1, self.significance['r_retract'], cate=-1)
+#         ax.set_xlabel('time since Retract2 (ms)')
+#         ax.set_title('response to Retract2')
+    
+#     # response to Retract2 heatmap average across trials (long).
+#     def long_retract2_heatmap_neuron(self, ax):
+#         idx = get_trial_type(self.cate_delay, self.delay_retract2, 1)
+#         self.plot_heatmap_neuron(
+#             ax, self.neu_seq_retract2[idx,:,:], self.neu_time_retract2, self.significance['r_retract'])
+#         ax.set_xlabel('time since Retract2 (ms)')
+#         ax.set_title('response to Retract2')
+    
+#     # response to PushOnset1 with epoch (long).
+#     def long_epoch_push1(self, ax):
+#         self.plot_motor_epoch(
+#             ax,
+#             self.neu_seq_push1, self.neu_time_push1, self.outcome_push1,
+#             self.delay_push1, 1,
+#             self.significance['r_push'], cate=-1)
+#         ax.set_xlabel('time since PushOnset1 (ms)')
+#         ax.set_title('response to PushOnset1 (reward)')
+    
+    # response to Retract1 end with epoch (long).
+#     def long_epoch_retract1(self, ax):
+#         self.plot_motor_epoch(
+#             ax,
+#             self.neu_seq_retract1, self.neu_time_retract1, self.outcome_retract1,
+#             self.delay_retract1, 1,
+#             self.significance['r_retract'], cate=-1)
+#         ax.set_xlabel('time since Retract1 end (ms)')
+#         ax.set_title('response to Retract1 end (reward)')
+    
+#     # response to WaitForPush2 start with epoch (long).
+#     def long_epoch_wait2(self, ax):
+#         self.plot_motor_epoch(
+#             ax,
+#             self.neu_seq_wait2, self.neu_time_wait2, self.outcome_wait2,
+#             self.delay_wait2, 1,
+#             self.significance['r_wait'], cate=-1)
+#         ax.set_xlabel('time since WaitForPush2 start (ms)')
+#         ax.set_title('response to WaitForPush2 start (reward)')
+    
+#     # response to PushOnset2 with epoch (long).
+#     def long_epoch_push2(self, ax):
+#         self.plot_motor_epoch(
+#             ax,
+#             self.neu_seq_push2, self.neu_time_push2, self.outcome_push2,
+#             self.delay_push2, 1,
+#             self.significance['r_push'], cate=-1)
+#         ax.set_xlabel('time since PushOnset2 (ms)')
+#         ax.set_title('response to PushOnset2 (reward)')
+    
+    # response to Retract2 with epoch (long).
+#     def long_epoch_retract2(self, ax):
+#         self.plot_motor_epoch(
+#             ax,
+#             self.neu_seq_retract2, self.neu_time_retract2, self.outcome_retract2,
+#             self.delay_retract2, 1,
+#             self.significance['r_retract'], cate=-1)
+#         ax.set_xlabel('time since Retract2 (ms)')
+#         ax.set_title('response to Retract2 (reward)')       
+            self.delay_push1, [0], self.epoch_push1,
+            self.significance['r_push1'], cate=-1)
+        ax.set_xlabel('time since PushOnset1 (ms)')
+        ax.set_title('response to PushOnset1 (reward)')
+    
+    # response to Retract1 end with epoch (short).
+    def short_epoch_retract1(self, ax):
+        self.plot_motor_epoch(
+            ax,
+            self.neu_seq_retract1, self.neu_time_retract1, self.outcome_retract1,
+            self.delay_retract1, [0], self.epoch_retract1,
+            self.significance['r_retract1'], cate=-1)
+        ax.set_xlabel('time since Retract1 end (ms)')
+        ax.set_title('response to Retract1 end (reward)')
+    
+    # response to WaitForPush2 start with epoch (short).
+    def short_epoch_wait2(self, ax):
+        self.plot_motor_epoch(
+            ax,
+            self.neu_seq_wait2, self.neu_time_wait2, self.outcome_wait2,
+            self.delay_wait2, [0], self.epoch_wait2,
+            self.significance['r_wait'], cate=-1)
+        ax.set_xlabel('time since WaitForPush2 start (ms)')
+        ax.set_title('response to WaitForPush2 start (reward)')
+    
+    # response to PushOnset2 with epoch (short).
+    def short_epoch_push2(self, ax):
+        self.plot_motor_epoch(
+            ax,
+            self.neu_seq_push2, self.neu_time_push2, self.outcome_push2,
+            self.delay_push2, [0], self.epoch_push2,
+            self.significance['r_push2'], cate=-1)
+        ax.set_xlabel('time since PushOnset2 (ms)')
+        ax.set_title('response to PushOnset2 (reward)')
+    
+    # response to Retract2 with epoch (short).
+    def short_epoch_retract2(self, ax):
+        self.plot_motor_epoch(
+            ax,
+            self.neu_seq_retract2, self.neu_time_retract2, self.outcome_retract2,
+            self.delay_retract2, [0], self.epoch_retract2,
+            self.significance['r_retract2'], cate=-1)
+        ax.set_xlabel('time since Retract2 (ms)')
+        ax.set_title('response to Retract2 (reward)')       
+    
+    # response to PushOnset1 (long).
+    def long_push1(self, ax):
+        self.plot_moto_outcome(
+            ax, self.neu_seq_push1, self.neu_time_push1, self.outcome_push1,
+            self.delay_push1, [1], self.significance['r_push1'], cate=-1)
+        ax.set_xlabel('time since PushOnset1 (ms)')
+        ax.set_title('response to PushOnset1')
+    
+    # response to PushOnset1ing heatmap average across trials (long).
+    def long_push1_heatmap_neuron(self, ax):
+        self.plot_heatmap_neuron(
+            ax, self.neu_seq_push1[self.delay_push1==1,:,:],
+            self.neu_time_push1, self.significance['r_push1'])
+        ax.set_xlabel('time since PushOnset1 (ms)')
+        ax.set_title('response to PushOnset1')
+    
+    # response to PushOnset1 (long).
+    def long_retract1(self, ax):
+        self.plot_moto_outcome(
+            ax, self.neu_seq_retract1, self.neu_time_retract1, self.outcome_retract1,
+            self.delay_retract1, [1], self.significance['r_retract1'], cate=-1)
+        ax.set_xlabel('time since Retract1 end (ms)')
+        ax.set_title('response to Retract1 end')
+    
+    # response to Retract1 end heatmap average across trials (long).
+    def long_retract1_heatmap_neuron(self, ax):
+        self.plot_heatmap_neuron(
+            ax, self.neu_seq_retract1[self.delay_retract1==1,:,:],
+            self.neu_time_retract1, self.significance['r_retract1'])
+        ax.set_xlabel('time since Retract1 end (ms)')
+        ax.set_title('response to Retract1 end')
+    
+    # response to WaitForPush2 start (long).
+    def long_wait2(self, ax):
+        self.plot_moto_outcome(
+            ax, self.neu_seq_wait2, self.neu_time_wait2, self.outcome_wait2,
+            self.delay_wait2, [1], self.significance['r_wait'], cate=-1)
+        ax.set_xlabel('time since WaitForPush2 start (ms)')
+        ax.set_title('response to WaitForPush2 start')
+    
+    # response to WaitForPush2 start heatmap average across trials (long).
+    def long_wait2_heatmap_neuron(self, ax):
+        self.plot_heatmap_neuron(
+            ax, self.neu_seq_wait2[self.delay_wait2==1,:,:],
+            self.neu_time_wait2, self.significance['r_wait'])
+        ax.set_xlabel('time since WaitForPush2 start (ms)')
+        ax.set_title('response to WaitForPush2 start')
+    
+    # response to PushOnset2 (long).
+    def long_push2(self, ax):
+        self.plot_moto_outcome(
+            ax, self.neu_seq_push2, self.neu_time_push2, self.outcome_push2,
+            self.delay_push2, [1], self.significance['r_push2'], cate=-1)
+        ax.set_xlabel('time since PushOnset2 (ms)')
+        ax.set_title('response to PushOnset2')
+    
+    # response to PushOnset2  heatmap average across trials (long).
+    def long_push2_heatmap_neuron(self, ax):
+        self.plot_heatmap_neuron(
+            ax, self.neu_seq_push2[self.delay_push2==1,:,:],
+            self.neu_time_push2, self.significance['r_push2'])
+        ax.set_xlabel('time since PushOnset2 (ms)')
+        ax.set_title('response to PushOnset2 ')
+    
+    # response to PushOnset2 (long).
+    def long_retract2(self, ax):
+        self.plot_moto(
+            ax, self.neu_seq_retract2, self.neu_time_retract2,
+            self.delay_retract2, [1], self.significance['r_retract2'], cate=-1)
+        ax.set_xlabel('time since Retract2 (ms)')
+        ax.set_title('response to Retract2')
+    
+    # response to Retract2 heatmap average across trials (long).
+    def long_retract2_heatmap_neuron(self, ax):
+        self.plot_heatmap_neuron(
+            ax, self.neu_seq_retract2[self.delay_retract2==1,:,:],
+            self.neu_time_retract2, self.significance['r_retract2'])
+        ax.set_xlabel('time since Retract2 (ms)')
+        ax.set_title('response to Retract2')
+    
+    # response to PushOnset1 with epoch (long).
+    def long_epoch_push1(self, ax):
+        self.plot_motor_epoch(
+            ax,
+            self.neu_seq_push1, self.neu_time_push1, self.outcome_push1,
+            self.delay_push1, [1], self.epoch_push1,
+            self.significance['r_push1'], cate=-1)
+        ax.set_xlabel('time since PushOnset1 (ms)')
+        ax.set_title('response to PushOnset1 (reward)')
+    
+    # response to Retract1 end with epoch (long).
+    def long_epoch_retract1(self, ax):
+        self.plot_motor_epoch(
+            ax,
+            self.neu_seq_retract1, self.neu_time_retract1, self.outcome_retract1,
+            self.delay_retract1, [1], self.epoch_retract1,
+            self.significance['r_retract1'], cate=-1)
+        ax.set_xlabel('time since Retract1 end (ms)')
+        ax.set_title('response to Retract1 end (reward)')
+    
+    # response to WaitForPush2 start with epoch (long).
+    def long_epoch_wait2(self, ax):
+        self.plot_motor_epoch(
+            ax,
+            self.neu_seq_wait2, self.neu_time_wait2, self.outcome_wait2,
+            self.delay_wait2, [1], self.epoch_wait2,
+            self.significance['r_wait'], cate=-1)
+        ax.set_xlabel('time since WaitForPush2 start (ms)')
+        ax.set_title('response to WaitForPush2 start (reward)')
+    
+    # response to PushOnset2 with epoch (long).
+    def long_epoch_push2(self, ax):
+        self.plot_motor_epoch(
+            ax,
+            self.neu_seq_push2, self.neu_time_push2, self.outcome_push2,
+            self.delay_push2, [1], self.epoch_push2,
+            self.significance['r_push2'], cate=-1)
+        ax.set_xlabel('time since PushOnset2 (ms)')
+        ax.set_title('response to PushOnset2 (reward)')
+    
+    # response to Retract2 with epoch (long).
+    def long_epoch_retract2(self, ax):
+        self.plot_motor_epoch(
+            ax,
+            self.neu_seq_retract2, self.neu_time_retract2, self.outcome_retract2,
+            self.delay_retract2, [1], self.epoch_retract2,
+            self.significance['r_retract2'], cate=-1)
+        ax.set_xlabel('time since Retract2 (ms)')
+        ax.set_title('response to Retract2 (reward)')
+    
+    # response to PushOnset1 (both).
+    def both_push1(self, ax):
+        self.plot_moto_outcome(
+            ax, self.neu_seq_push1, self.neu_time_push1, self.outcome_push1,
+            self.delay_push1, [0,1], self.significance['r_push1'], cate=-1)
+        ax.set_xlabel('time since PushOnset1 (ms)')
+        ax.set_title('response to PushOnset1')
+
+    # response to PushOnset1ing heatmap average across trials (both).
+    def both_push1_heatmap_neuron(self, ax):
+        self.plot_heatmap_neuron(
+            ax, self.neu_seq_push1,
+            self.neu_time_push1, self.significance['r_push1'])
+        ax.set_xlabel('time since PushOnset1 (ms)')
+        ax.set_title('response to PushOnset1')
+    
+    # response to Retract1 end (both).
+    def both_retract1(self, ax):
+        self.plot_moto_outcome(
+            ax, self.neu_seq_retract1, self.neu_time_retract1, self.outcome_retract1,
+            self.delay_retract1, [0,1], self.significance['r_retract1'], cate=-1)
+        ax.set_xlabel('time since Retract1 end (ms)')
+        ax.set_title('response to Retract1 end')
+
+    # response to Retract1 end heatmap average across trials (both).
+    def both_retract1_heatmap_neuron(self, ax):
+        self.plot_heatmap_neuron(
+            ax, self.neu_seq_retract1,
+            self.neu_time_retract1, self.significance['r_retract1'])
+        ax.set_xlabel('time since Retract1 end (ms)')
+        ax.set_title('response to Retract1 end')
+    
+    # response to WaitForPush2 start (both).
+    def both_wait2(self, ax):
+        self.plot_moto_outcome(
+            ax, self.neu_seq_wait2, self.neu_time_wait2, self.outcome_wait2,
+            self.delay_wait2, [0,1], self.significance['r_wait'], cate=-1)
+        ax.set_xlabel('time since WaitForPush2 start (ms)')
+        ax.set_title('response to WaitForPush2 start')
+
+    # response to WaitForPush2 start heatmap average across trials (both).
+    def both_wait2_heatmap_neuron(self, ax):
+        self.plot_heatmap_neuron(
+            ax, self.neu_seq_wait2,
+            self.neu_time_wait2, self.significance['r_wait'])
+        ax.set_xlabel('time since WaitForPush2 start (ms)')
+        ax.set_title('response to WaitForPush2 start')
+    
+    # response to PushOnset2 (both).
+    def both_push2(self, ax):
+        self.plot_moto_outcome(
+            ax, self.neu_seq_push2, self.neu_time_push2, self.outcome_push2,
+            self.delay_push2, [0,1], self.significance['r_push2'], cate=-1)
+        ax.set_xlabel('time since PushOnset2 (ms)')
+        ax.set_title('response to PushOnset2')
+
+    # response to PushOnset2  heatmap average across trials (both).
+    def both_push2_heatmap_neuron(self, ax):
+        self.plot_heatmap_neuron(
+            ax, self.neu_seq_push2,
+            self.neu_time_push2, self.significance['r_push2'])
+        ax.set_xlabel('time since PushOnset2 (ms)')
+        ax.set_title('response to PushOnset2 ')
+    
+    # response to Retract2 (both).
+    def both_retract2(self, ax):
+        self.plot_moto(
+            ax, self.neu_seq_retract2, self.neu_time_retract2,
+            self.delay_retract2, [0,1], self.significance['r_retract2'], cate=-1)
+        ax.set_xlabel('time since Retract2 (ms)')
+        ax.set_title('response to Retract2')
+
+    # response to Retract2 heatmap average across trials (both).
+    def both_retract2_heatmap_neuron(self, ax):
+        self.plot_heatmap_neuron(
+            ax, self.neu_seq_retract2,
+            self.neu_time_retract2, self.significance['r_retract2'])
+        ax.set_xlabel('time since Retract2 (ms)')
+        ax.set_title('response to Retract2')
+    
+    # response to push osnet.
+    def onset(self, ax):
+        self.plot_push_onset(ax, self.significance['r_push1']+self.significance['r_push2'], cate=-1)
+        ax.set_xlabel('time since push onset (ms)')
+        ax.set_title('response to all push onset')
+    
+    # response to push osnet.
+    def onset_heatmap_neuron(self, axs):
+        neu_seq = [self.neu_seq_push1[self.outcome_push1!=1,:,:],
+                   self.neu_seq_push2[self.outcome_push2==0,:,:],
+                   self.neu_seq_push2[self.outcome_push2==3,:,:]]
+        for i in range(3):
+            self.plot_heatmap_neuron(
+                axs[i], neu_seq[i], self.neu_time_push1,
+                self.significance['r_push1']+self.significance['r_push2'])
+            axs[i].set_xlabel('time since push onset (ms)')
+        axs[0].set_title('response to Push1 all')
+        axs[1].set_title('response to Push2 reward')
+        axs[2].set_title('response to Push2 early')
+        
+    # response to licking.
+    def lick(self, ax):
+        self.plot_lick(ax, self.significance['r_lick'], cate=-1)
+        ax.set_xlabel('time since lick (ms)')
+        ax.set_title('response to lick')
+    
+    # response to licking heatmap average across trials.
+    def lick_heatmap_neuron(self, ax):
+        self.plot_heatmap_neuron(
+#             ax, self.neu_seq_lick, self.neu_time_lick, self.significance['r_lick'])
+#         ax.set_xlabel('time since lick (ms)')
+#         ax.set_title('response to all lick')
+    
+#     # response to push osnet.
+#     def onset(self, ax):
+#         self.plot_push_onset(ax, self.significance['r_push'], cate=-1)
+#         ax.set_xlabel('time since push onset (ms)')
+#         ax.set_title('response to all push onset')
+    
+#     # response to push osnet.
+#     def onset_heatmap_neuron(self, axs):
+#         neu_seq = [self.neu_seq_push1[self.outcome_push1!=1,:,:],
+#                    self.neu_seq_push2[self.outcome_push2==0,:,:],
+#                    self.neu_seq_push2[self.outcome_push2==3,:,:]]
+#         for i in range(3):
+#             self.plot_heatmap_neuron(
+#                 axs[i], neu_seq[i], self.neu_time_push1, self.significance['r_push'])
+#             axs[i].set_xlabel('time since push onset (ms)')
+#         axs[0].set_title('response to PO1 all')
+#         axs[1].set_title('response to PO2 reward')
+#         axs[2].set_title('response to PO2 early')
+            ax, self.neu_seq_lick[self.lick_label==1,:,:], self.neu_time_lick, self.significance['r_lick'])
+        
+        ax.set_xlabel('time since lick (ms)')
+        ax.set_title('response to consummatory lick')
+
+
+class plotter_VIPG8_motor(plotter_utils):
+    def __init__(self, neural_trials, labels, significance, cate_delay):
+        super().__init__(neural_trials, labels, significance, cate_delay)
+    
+    def all_short_motor_align(self, axs):
+        self.short_push1(axs[0])
+        self.short_retract1(axs[1])
+        self.short_wait2(axs[2])
+        self.short_push2(axs[3])
+        self.short_retract2(axs[4])
+        
+    def all_short_motor_align_heatmap_neuron(self, axs):
+        self.short_push1_heatmap_neuron(axs[0])
+        self.short_retract1_heatmap_neuron(axs[1])
+        self.short_wait2_heatmap_neuron(axs[2])
+        self.short_push2_heatmap_neuron(axs[3])
+        self.short_retract2_heatmap_neuron(axs[4])
+    
+    def all_long_motor_align(self, axs):
+        self.long_push1(axs[0])
+        self.long_retract1(axs[1])
+        self.long_wait2(axs[2])
+        self.long_push2(axs[3])
+        self.long_retract2(axs[4])
+
+    def all_long_motor_align_heatmap_neuron(self, axs):
+        self.long_push1_heatmap_neuron(axs[0])
+        self.long_retract1_heatmap_neuron(axs[1])
+        self.long_wait2_heatmap_neuron(axs[2])
+        self.long_push2_heatmap_neuron(axs[3])
+        self.long_retract2_heatmap_neuron(axs[4])
+    
+    def all_short_epoch_motor_align(self, axs):
+        self.short_epoch_push1(axs[0])
+        self.short_epoch_retract1(axs[1])
+        self.short_epoch_wait2(axs[2])
+        self.short_epoch_push2(axs[3])
+        self.short_epoch_retract2(axs[4])
+
+    def all_long_epoch_motor_align(self, axs):
+        self.long_epoch_push1(axs[0])
+        self.long_epoch_retract1(axs[1])
+        self.long_epoch_wait2(axs[2])
+        self.long_epoch_push2(axs[3])
+        self.long_epoch_retract2(axs[4])
+    
+    # response to PushOnset1 (short).
+    def short_push1(self, ax):
+        self.plot_moto_outcome(
+            ax, self.neu_seq_push1, self.neu_time_push1, self.outcome_push1,
+#             self.delay_push1, 0, self.significance['r_push'], cate=1)
+            self.delay_push1, [0], self.significance['r_push'], cate=1)
+        
+        ax.set_xlabel('time since PushOnset1 (ms)')
+        ax.set_title('response to PushOnset1')
+    
+    # response to PushOnset1ing heatmap average across trials (short).
+    def short_push1_heatmap_neuron(self, ax):
+#         idx = get_trial_type(self.cate_delay, self.delay_push1, 0)
+#         self.plot_heatmap_neuron(
+#             ax, self.neu_seq_push1[idx,:,:], self.neu_time_push1, self.significance['r_push'])
+#         ax.set_xlabel('time since PushOnset1 (ms)')
+#         ax.set_title('response to PushOnset1')
+        self.plot_heatmap_neuron(
+            ax, self.neu_seq_push1[self.delay_push1==0,:,:],
+            self.neu_time_push1, self.significance['r_push'])
+  
+        ax.set_xlabel('time since PushOnset1 (ms)')
+        ax.set_title('response to PushOnset1')
+   
+    # response to PushOnset1 (short).
+    def short_retract1(self, ax):
+        self.plot_moto_outcome(
+            ax, self.neu_seq_retract1, self.neu_time_retract1, self.outcome_retract1,
+#             self.delay_retract1, 0, self.significance['r_retract'], cate=1)
+            self.delay_retract1, [0], self.significance['r_retract'], cate=1)
+        
+        ax.set_xlabel('time since Retract1 end (ms)')
+        ax.set_title('response to Retract1 end')
+    
+    # response to Retract1 end heatmap average across trials (short).
+    def short_retract1_heatmap_neuron(self, ax):
+#         idx = get_trial_type(self.cate_delay, self.delay_retract1, 0)
+#         self.plot_heatmap_neuron(
+#             ax, self.neu_seq_retract1[idx,:,:], self.neu_time_retract1, self.significance['r_retract'])
+#         ax.set_xlabel('time since Retract1 end (ms)')
+#         ax.set_title('response to Retract1 end')
+        self.plot_heatmap_neuron(
+            ax, self.neu_seq_retract1[self.delay_retract1==0,:,:],
+            self.neu_time_retract1, self.significance['r_retract'])
+  
+        ax.set_xlabel('time since Retract1 end (ms)')
+        ax.set_title('response to Retract1 end')
+        
+    # response to WaitForPush2 start (short).
+    def short_wait2(self, ax):
+        self.plot_moto_outcome(
+            ax, self.neu_seq_wait2, self.neu_time_wait2, self.outcome_wait2,
+#             self.delay_wait2, 0, self.significance['r_wait'], cate=1)
+            self.delay_wait2, [0], self.significance['r_wait'], cate=1)
+
+        ax.set_xlabel('time since WaitForPush2 start (ms)')
+        ax.set_title('response to WaitForPush2 start')
+    
+    # response to WaitForPush2 start heatmap average across trials (short).
+    def short_wait2_heatmap_neuron(self, ax):
+#         idx = get_trial_type(self.cate_delay, self.delay_wait2, 0)
+#         self.plot_heatmap_neuron(
+#             ax, self.neu_seq_wait2[idx,:,:], self.neu_time_wait2, self.significance['r_wait'])
+        self.plot_heatmap_neuron(
+            ax, self.neu_seq_wait2[self.delay_wait2==0,:,:],
+            self.neu_time_wait2, self.significance['r_wait'])
+
+        ax.set_xlabel('time since WaitForPush2 start (ms)')
+        ax.set_title('response to WaitForPush2 start')
+    
+    # response to PushOnset2 (short).
+    def short_push2(self, ax):
+        self.plot_moto_outcome(
+            ax, self.neu_seq_push2, self.neu_time_push2, self.outcome_push2,
+#             self.delay_push2, 0, self.significance['r_push'], cate=1)
+            self.delay_push2, [0], self.significance['r_push'], cate=1)
+
+        ax.set_xlabel('time since PushOnset2 (ms)')
+        ax.set_title('response to PushOnset2')
+    
+    # response to PushOnset2  heatmap average across trials (short).
+    def short_push2_heatmap_neuron(self, ax):
+#         idx = get_trial_type(self.cate_delay, self.delay_push2, 0)
+#         self.plot_heatmap_neuron(
+#             ax, self.neu_seq_push2[idx,:,:], self.neu_time_push2, self.significance['r_push'])
+
+        self.plot_heatmap_neuron(
+            ax, self.neu_seq_push2[self.delay_push2==0,:,:],
+            self.neu_time_push2, self.significance['r_push'])
+
+        ax.set_xlabel('time since PushOnset2 (ms)')
+        ax.set_title('response to PushOnset2 ')
+    
+    # response to PushOnset2 (short).
+    def short_retract2(self, ax):
+        self.plot_moto(
+            ax, self.neu_seq_retract2, self.neu_time_retract2,
+#             self.delay_retract2, 0, self.significance['r_retract'], cate=1)
+            self.delay_retract2, [0], self.significance['r_retract'], cate=1)
+
+        ax.set_xlabel('time since Retract2 (ms)')
+        ax.set_title('response to Retract2')
+    
+    # response to Retract2 heatmap average across trials (short).
+    def short_retract2_heatmap_neuron(self, ax):
+#         idx = get_trial_type(self.cate_delay, self.delay_retract2, 0)
+#         self.plot_heatmap_neuron(
+#             ax, self.neu_seq_retract2[idx,:,:], self.neu_time_retract2, self.significance['r_retract'])
+        self.plot_heatmap_neuron(
+            ax, self.neu_seq_retract2[self.delay_retract2==0,:,:],
+            self.neu_time_retract2, self.significance['r_retract'])
+
+        ax.set_xlabel('time since Retract2 (ms)')
+        ax.set_title('response to Retract2')
+    
+    # response to PushOnset1 with epoch (short).
+    def short_epoch_push1(self, ax):
+        self.plot_motor_epoch(
+            ax,
+            self.neu_seq_push1, self.neu_time_push1, self.outcome_push1,
+#             self.delay_push1, 0,
+            self.delay_push1, [0], self.epoch_push1,
+            self.significance['r_push'], cate=1)
+        
+        ax.set_xlabel('time since PushOnset1 (ms)')
+        ax.set_title('response to PushOnset1 (reward)')
+    
+    # response to Retract1 end with epoch (short).
+    def short_epoch_retract1(self, ax):
+        self.plot_motor_epoch(
+            ax,
+            self.neu_seq_retract1, self.neu_time_retract1, self.outcome_retract1,
+
+#             self.delay_retract1, 0,
+
+            self.delay_retract1, [0], self.epoch_retract1,
+            self.significance['r_retract'], cate=1)
+        
+        ax.set_xlabel('time since Retract1 end (ms)')
+        ax.set_title('response to Retract1 end (reward)')
+    
+    # response to WaitForPush2 start with epoch (short).
+    def short_epoch_wait2(self, ax):
+        self.plot_motor_epoch(
+            ax,
+            self.neu_seq_wait2, self.neu_time_wait2, self.outcome_wait2,
+#             self.delay_wait2, 0,
+            self.delay_wait2, [0], self.epoch_wait2,
+            self.significance['r_wait'], cate=1)
+        
+        ax.set_xlabel('time since WaitForPush2 start (ms)')
+        ax.set_title('response to WaitForPush2 start (reward)')
+    
+    # response to PushOnset2 with epoch (short).
+    def short_epoch_push2(self, ax):
+        self.plot_motor_epoch(
+            ax,
+            self.neu_seq_push2, self.neu_time_push2, self.outcome_push2,
+            self.delay_push2, [0], self.epoch_push2,
+            self.significance['r_push'], cate=1)
+        
+        ax.set_xlabel('time since PushOnset2 (ms)')
+        ax.set_title('response to PushOnset2 (reward)')
+    
+    # response to Retract2 with epoch (short).
+    def short_epoch_retract2(self, ax):
+        self.plot_motor_epoch(
+            ax,
+            self.neu_seq_retract2, self.neu_time_retract2, self.outcome_retract2,
+            self.delay_retract2, [0], self.epoch_retract2,
+            self.significance['r_retract'], cate=1)
+        
+        ax.set_xlabel('time since Retract2 (ms)')
+        ax.set_title('response to Retract2 (reward)')       
+    
+    # response to PushOnset1 (long).
+    def long_push1(self, ax):
+        self.plot_moto_outcome(
+            ax, self.neu_seq_push1, self.neu_time_push1, self.outcome_push1,
+            self.delay_push1, [1], self.significance['r_push'], cate=1)
+
+        ax.set_xlabel('time since PushOnset1 (ms)')
+        ax.set_title('response to PushOnset1')
+    
+    # response to PushOnset1ing heatmap average across trials (long).
+    def long_push1_heatmap_neuron(self, ax):
+#         idx = get_trial_type(self.cate_delay, self.delay_push1, 1)
+#         self.plot_heatmap_neuron(
+#             ax, self.neu_seq_push1[idx,:,:], self.neu_time_push1, self.significance['r_push'])
+        self.plot_heatmap_neuron(
+            ax, self.neu_seq_push1[self.delay_push1==1,:,:],
+            self.neu_time_push1, self.significance['r_push'])
+
+        ax.set_xlabel('time since PushOnset1 (ms)')
+        ax.set_title('response to PushOnset1')
+    
+    # response to PushOnset1 (long).
+    def long_retract1(self, ax):
+        self.plot_moto_outcome(
+            ax, self.neu_seq_retract1, self.neu_time_retract1, self.outcome_retract1,
+#             self.delay_retract1, 1, self.significance['r_retract'], cate=1)
+            self.delay_retract1, [1], self.significance['r_retract'], cate=1)
+
+        ax.set_xlabel('time since Retract1 end (ms)')
+        ax.set_title('response to Retract1 end')
+    
+    # response to Retract1 end heatmap average across trials (long).
+    def long_retract1_heatmap_neuron(self, ax):
+#         idx = get_trial_type(self.cate_delay, self.delay_retract1, 1)
+#         self.plot_heatmap_neuron(
+#             ax, self.neu_seq_retract1[idx,:,:], self.neu_time_retract1, self.significance['r_retract'])
+
+        self.plot_heatmap_neuron(
+            ax, self.neu_seq_retract1[self.delay_retract1==1,:,:],
+            self.neu_time_retract1, self.significance['r_retract'])
+
+        ax.set_xlabel('time since Retract1 end (ms)')
+        ax.set_title('response to Retract1 end')
+    
+    # response to WaitForPush2 start (long).
+    def long_wait2(self, ax):
+        self.plot_moto_outcome(
+            ax, self.neu_seq_wait2, self.neu_time_wait2, self.outcome_wait2,
+#             self.delay_wait2, 1, self.significance['r_wait'], cate=1)
+            self.delay_wait2, [1], self.significance['r_wait'], cate=1)
+
+        ax.set_xlabel('time since WaitForPush2 start (ms)')
+        ax.set_title('response to WaitForPush2 start')
+    
+    # response to WaitForPush2 start heatmap average across trials (long).
+    def long_wait2_heatmap_neuron(self, ax):
+#         idx = get_trial_type(self.cate_delay, self.delay_wait2, 1)
+#         self.plot_heatmap_neuron(
+#             ax, self.neu_seq_wait2[idx,:,:], self.neu_time_wait2, self.significance['r_wait'])
+        self.plot_heatmap_neuron(
+            ax, self.neu_seq_wait2[self.delay_wait2==1,:,:],
+            self.neu_time_wait2, self.significance['r_wait'])
+
+        ax.set_xlabel('time since WaitForPush2 start (ms)')
+        ax.set_title('response to WaitForPush2 start')
+    
+    # response to PushOnset2 (long).
+    def long_push2(self, ax):
+        self.plot_moto_outcome(
+            ax, self.neu_seq_push2, self.neu_time_push2, self.outcome_push2,
+#             self.delay_push2, 1, self.significance['r_push'], cate=1)
+            self.delay_push2, [1], self.significance['r_push'], cate=1)
+
+        ax.set_xlabel('time since PushOnset2 (ms)')
+        ax.set_title('response to PushOnset2')
+    
+    # response to PushOnset2  heatmap average across trials (long).
+    def long_push2_heatmap_neuron(self, ax):
+#         idx = get_trial_type(self.cate_delay, self.delay_push2, 1)
+#         self.plot_heatmap_neuron(
+#             ax, self.neu_seq_push2[idx,:,:], self.neu_time_push2, self.significance['r_push'])
+        self.plot_heatmap_neuron(
+            ax, self.neu_seq_push2[self.delay_push2==1,:,:],
+            self.neu_time_push2, self.significance['r_push'])
+
+        ax.set_xlabel('time since PushOnset2 (ms)')
+        ax.set_title('response to PushOnset2 ')
+    
+    # response to PushOnset2 (long).
+    def long_retract2(self, ax):
+        self.plot_moto(
+            ax, self.neu_seq_retract2, self.neu_time_retract2,
+#             self.delay_retract2, 1, self.significance['r_retract'], cate=1)
+            self.delay_retract2, [1], self.significance['r_retract'], cate=1)
+        
+        ax.set_xlabel('time since Retract2 (ms)')
+        ax.set_title('response to Retract2')
+    
+    # response to Retract2 heatmap average across trials (long).
+    def long_retract2_heatmap_neuron(self, ax):
+#         idx = get_trial_type(self.cate_delay, self.delay_retract2, 1)
+#         self.plot_heatmap_neuron(
+#             ax, self.neu_seq_retract2[idx,:,:], self.neu_time_retract2, self.significance['r_retract'])
+        self.plot_heatmap_neuron(
+            ax, self.neu_seq_retract2[self.delay_retract2==1,:,:],
+            self.neu_time_retract2, self.significance['r_retract'])
+
+        ax.set_xlabel('time since Retract2 (ms)')
+        ax.set_title('response to Retract2')
+    
+    # response to PushOnset1 with epoch (long).
+    def long_epoch_push1(self, ax):
+        self.plot_motor_epoch(
+            ax,
+            self.neu_seq_push1, self.neu_time_push1, self.outcome_push1,
+#             self.delay_push1, 1,
+            self.delay_push1, [1], self.epoch_push1,
+            self.significance['r_push'], cate=1)
+        
+        ax.set_xlabel('time since PushOnset1 (ms)')
+        ax.set_title('response to PushOnset1 (reward)')
+    
+    # response to Retract1 end with epoch (long).
+    def long_epoch_retract1(self, ax):
+        self.plot_motor_epoch(
+            ax,
+            self.neu_seq_retract1, self.neu_time_retract1, self.outcome_retract1,
+            self.delay_retract1, [1], self.epoch_retract1,
+            self.significance['r_retract'], cate=1)
+        
+        ax.set_xlabel('time since Retract1 end (ms)')
+        ax.set_title('response to Retract1 end (reward)')
+    
+    # response to WaitForPush2 start with epoch (long).
+    def long_epoch_wait2(self, ax):
+        self.plot_motor_epoch(
+            ax,
+            self.neu_seq_wait2, self.neu_time_wait2, self.outcome_wait2,
+            self.delay_wait2, [1], self.epoch_wait2,
+            self.significance['r_wait'], cate=1)
+        
+        ax.set_xlabel('time since WaitForPush2 start (ms)')
+        ax.set_title('response to WaitForPush2 start (reward)')
+    
+    # response to PushOnset2 with epoch (long).
+    def long_epoch_push2(self, ax):
+        self.plot_motor_epoch(
+            ax,
+            self.neu_seq_push2, self.neu_time_push2, self.outcome_push2,
+            self.delay_push2, [1], self.epoch_push2,
+            self.significance['r_push'], cate=1)
+        
+        ax.set_xlabel('time since PushOnset2 (ms)')
+        ax.set_title('response to PushOnset2 (reward)')
+    
+    # response to Retract2 with epoch (long).
+    def long_epoch_retract2(self, ax):
+        self.plot_motor_epoch(
+            ax,
+            self.neu_seq_retract2, self.neu_time_retract2, self.outcome_retract2,
+#             self.delay_retract2, 1,
+#             self.significance['r_retract'], cate=1)
+#         ax.set_xlabel('time since Retract2 (ms)')
+#         ax.set_title('response to Retract2 (reward)')       
+        
+#     # response to licking.
+#     def lick(self, ax):
+#         self.plot_lick(ax, self.significance['r_lick'], cate=1)
+#         ax.set_xlabel('time since lick (ms)')
+#         ax.set_title('response to lick')
+    
+#     # response to licking heatmap average across trials.
+#     def lick_heatmap_neuron(self, ax):
+#         self.plot_heatmap_neuron(
+#             ax, self.neu_seq_lick, self.neu_time_lick, self.significance['r_lick'])
+#         ax.set_xlabel('time since lick (ms)')
+#         ax.set_title('response to all lick')
+            self.delay_retract2, [1], self.epoch_retract2,
+            self.significance['r_retract'], cate=1)
+        
+        ax.set_xlabel('time since Retract2 (ms)')
+        ax.set_title('response to Retract2 (reward)')
+    
+    # response to push osnet.
+    def onset(self, ax):
+        self.plot_push_onset(ax, self.significance['r_push'], cate=1)
+        ax.set_xlabel('time since push onset (ms)')
+        ax.set_title('response to all push onset')
+    
+    # response to push osnet.
+    def onset_heatmap_neuron(self, axs):
+        neu_seq = [self.neu_seq_push1[self.outcome_push1!=1,:,:],
+                   self.neu_seq_push2[self.outcome_push2==0,:,:],
+                   self.neu_seq_push2[self.outcome_push2==3,:,:]]
+        for i in range(3):
+            self.plot_heatmap_neuron(
+                axs[i], neu_seq[i], self.neu_time_push1, self.significance['r_push'])
+            axs[i].set_xlabel('time since push onset (ms)')
+        axs[0].set_title('response to PO1 all')
+        axs[1].set_title('response to PO2 reward')
+        axs[2].set_title('response to PO2 early')
+        
+    # response to licking.
+    def lick(self, ax):
+        self.plot_lick(ax, self.significance['r_lick'], cate=1)
+        ax.set_xlabel('time since lick (ms)')
+        ax.set_title('response to lick')
+    
+    # response to licking heatmap average across trials.
+    def lick_heatmap_neuron(self, ax):
+        self.plot_heatmap_neuron(
+            ax, self.neu_seq_lick[self.lick_label==1,:,:], self.neu_time_lick, self.significance['r_lick'])
+        ax.set_xlabel('time since lick (ms)')
+        ax.set_title('response to consummatory lick')