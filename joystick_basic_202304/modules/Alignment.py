--- conflicted
+++ resolved
@@ -1,442 +1,376 @@
-#!/usr/bin/env python3
-
-import numpy as np
-from scipy.interpolate import interp1d
-
-
-# get trial outcomes.
-def get_trial_outcome(neural_trials, trials):
-    if not np.isnan(neural_trials[trials]['trial_reward'][0]):
-        trial_outcome = 0
-    elif not np.isnan(neural_trials[trials]['trial_no1stpush'][0]):
-        trial_outcome = 1
-    elif not np.isnan(neural_trials[trials]['trial_no2ndpush'][0]):
-        trial_outcome = 2
-    elif not np.isnan(neural_trials[trials]['trial_early2ndpush'][0]):
-        trial_outcome = 3
-    else:
-        trial_outcome = -1
-    return trial_outcome
-
-
-# cut sequence into the same length as the shortest one given pivots.
-def trim_seq(
-        data,
-        pivots,
-        ):
-    if len(data[0].shape) == 1:
-        len_l_min = np.min(pivots)
-        len_r_min = np.min([len(data[i])-pivots[i] for i in range(len(data))])
-        data = [data[i][pivots[i]-len_l_min:pivots[i]+len_r_min]
-                for i in range(len(data))]
-    if len(data[0].shape) == 3:
-        len_l_min = np.min(pivots)
-        len_r_min = np.min([len(data[i][0,0,:])-pivots[i] for i in range(len(data))])
-        data = [data[i][:, :, pivots[i]-len_l_min:pivots[i]+len_r_min]
-                for i in range(len(data))]
-    return data
-
-
-# pad sequence with time stamps to the longest length with nan.
-def pad_seq(align_data, align_time):
-    pad_time = np.arange(
-        np.min([np.min(t) for t in align_time]),
-        np.max([np.max(t) for t in align_time]) + 1)
-    pad_data = []
-    for data, time in zip(align_data, align_time):
-        aligned_seq = np.full_like(pad_time, np.nan, dtype=float)
-        idx = np.searchsorted(pad_time, time)
-        aligned_seq[idx] = data
-        pad_data.append(aligned_seq)
-    return pad_data, pad_time
-        
-        
-# align coolected sequences.
-def align_neu_seq_utils(neu_seq, neu_time):
-    # correct neuron time stamps centering at perturbation.
-    neu_time_zero = [np.argmin(np.abs(nt)) for nt in neu_time]
-    neu_time = trim_seq(neu_time, neu_time_zero)
-    neu_seq = trim_seq(neu_seq, neu_time_zero)
-    # concatenate results.
-    neu_time  = [nt.reshape(1,-1) for nt in neu_time]
-    neu_seq   = np.concatenate(neu_seq, axis=0)
-    neu_time  = np.concatenate(neu_time, axis=0)
-    # get mean time stamps.
-    neu_time  = np.mean(neu_time, axis=0)
-    return neu_seq, neu_time
-
-
-# align joystick trajectory at given state.
-def get_js_pos(neural_trials, state):
-    interval = 1
-    js_time = [neural_trials[t]['trial_js_time']
-                    for t in neural_trials.keys()]
-    js_pos = [neural_trials[t]['trial_js_pos']
-                    for t in neural_trials.keys()]
-<<<<<<< HEAD
-    trial_delay = np.array([neural_trials[t]['trial_delay']
-=======
-    trial_type = np.array([neural_trials[t]['trial_type']
-              for t in neural_trials.keys()])
-    epoch = np.array([neural_trials[t]['block_epoch']
->>>>>>> fb6c48a8
-              for t in neural_trials.keys()])
-    outcome = np.array([get_trial_outcome(neural_trials, t)
-               for t in neural_trials.keys()])
-    inter_time = []
-    inter_pos = []
-    for (pos, time) in zip(js_pos, js_time):
-        interpolator = interp1d(time, pos, bounds_error=False)
-        new_time = np.arange(np.min(time), np.max(time), interval)
-        new_pos = interpolator(new_time)
-        inter_time.append(new_time)
-        inter_pos.append(new_pos)
-    if np.size(neural_trials[next(iter(neural_trials))][state]) == 1:
-        time_state = [
-            neural_trials[t][state] - neural_trials[t]['vol_time'][0]
-            for t in neural_trials.keys()]
-    if np.size(neural_trials[next(iter(neural_trials))][state]) == 2:
-        time_state = [
-            neural_trials[t][state][0] - neural_trials[t]['vol_time'][0]
-            for t in neural_trials.keys()]
-<<<<<<< HEAD
-    trial_delay = np.array([trial_delay[i]
-                   for i in range(len(inter_time))
-                   if not np.isnan(time_state)[i]])
-    outcome = np.array([outcome[i]
-                   for i in range(len(inter_time))
-                   if not np.isnan(time_state)[i]])
-=======
-    trial_type = np.array([trial_type[i]
-                   for i in range(len(inter_time))
-                   if not np.isnan(time_state)[i]])
-    epoch = np.array([epoch[i]
-                   for i in range(len(inter_time))
-                   if not np.isnan(time_state)[i]])
-    outcome = np.array([outcome[i]
-                   for i in range(len(inter_time))
-                   if not np.isnan(time_state)[i]])
->>>>>>> fb6c48a8
-    zero_state = [np.argmin(np.abs(inter_time[i] - time_state[i]))
-                  for i in range(len(inter_time))
-                  if not np.isnan(time_state)[i]]
-    align_data = [inter_pos[i] - inter_pos[i][0]
-                  for i in range(len(inter_pos))
-                  if not np.isnan(time_state)[i]]
-    align_time = [inter_time[i]
-                  for i in range(len(inter_time))
-                  if not np.isnan(time_state)[i]]
-    align_time = [align_time[i] - align_time[i][zero_state[i]]
-                  for i in range(len(align_time))]
-    if len(align_data) > 0:
-        align_data, align_time = pad_seq(align_data, align_time)
-        align_data = np.array(align_data)
-    else:
-        align_data = np.array([[np.nan]])
-        align_time = np.array([np.nan])
-<<<<<<< HEAD
-        trial_delay = np.array([np.nan])
-        outcome = np.array([np.nan])
-    return [align_data, align_time, trial_delay, outcome]
-=======
-        trial_type = np.array([np.nan])
-        epoch = np.array([np.nan])
-        outcome = np.array([np.nan])
-    return [align_data, align_time, trial_type, epoch, outcome]
->>>>>>> fb6c48a8
-
-
-# extract response around given stimulus.
-def get_stim_response(
-        neural_trials, state,
-        l_frames, r_frames
-        ):
-    # initialize list.
-    neu_seq  = []
-    neu_time = []
-    stim_seq = []
-    delay = []
-    epoch = []
-    outcome = []
-    delay = []
-    # loop over trials.
-    for trials in neural_trials.keys():
-        # read trial data.
-        fluo = neural_trials[trials]['dff']
-        time = neural_trials[trials]['time']
-        trial_vis = neural_trials[trials][state]
-<<<<<<< HEAD
-        trial_outcome = get_trial_outcome(neural_trials, trials)
-        trial_delay = neural_trials[trials]['trial_delay']
-=======
-        trial_type = neural_trials[trials]['trial_type']
-        trial_epoch = neural_trials[trials]['block_epoch']
-        trial_outcome = get_trial_outcome(neural_trials, trials)
->>>>>>> fb6c48a8
-        if not np.isnan(trial_vis[0]):
-            idx = np.argmin(np.abs(time - trial_vis[0]))
-            if idx > l_frames and idx < len(time)-r_frames:
-                # signal response.
-                f = fluo[:, idx-l_frames : idx+r_frames]
-                f = np.expand_dims(f, axis=0)
-                neu_seq.append(f)
-                # signal time stamps.
-                t = time[idx-l_frames : idx+r_frames] - time[idx]
-                neu_time.append(t)
-                # visual stimulus timestamps.
-                stim_seq.append(np.array(trial_vis).reshape(1,-1) - trial_vis[0])
-                # outcome.
-                outcome.append(trial_outcome)
-                # delay.
-<<<<<<< HEAD
-                delay.append(trial_delay)
-=======
-                delay.append(trial_type)
-                epoch.append(trial_epoch)
->>>>>>> fb6c48a8
-    if len(neu_seq) > 0:
-        neu_seq, neu_time = align_neu_seq_utils(neu_seq, neu_time)
-        outcome = np.array(outcome)
-        stim_seq = np.median(np.concatenate(stim_seq),axis=0)
-        delay = np.array(delay)
-<<<<<<< HEAD
-=======
-        epoch = np.array(epoch)
->>>>>>> fb6c48a8
-    else:
-        neu_seq = np.array([[[np.nan]]])
-        neu_time = np.array([np.nan])
-        outcome = np.array([np.nan])
-        stim_seq = np.array([np.nan, np.nan])
-        delay = np.array(np.nan)
-<<<<<<< HEAD
-    return [neu_seq, neu_time, outcome, stim_seq, delay]
-=======
-        epoch = np.array(np.nan)
-    return [neu_seq, neu_time, outcome, stim_seq, delay, epoch]
->>>>>>> fb6c48a8
-
-
-# extract response around outcome.
-def get_outcome_response(
-        neural_trials, state,
-        l_frames, r_frames
-        ):
-    # initialize list.
-    neu_seq  = []
-    neu_time = []
-    outcome_seq = []
-<<<<<<< HEAD
-    outcome = []
-    delay = []
-=======
-    delay = []
-    epoch = []
-    outcome = []
->>>>>>> fb6c48a8
-    # loop over trials.
-    for trials in neural_trials.keys():
-        # read trial data.
-        fluo = neural_trials[trials]['dff']
-        time = neural_trials[trials]['time']
-        time_outcome = neural_trials[trials][state]
-<<<<<<< HEAD
-        trial_delay = neural_trials[trials]['trial_delay']
-=======
-        trial_type = neural_trials[trials]['trial_type']
-        trial_epoch = neural_trials[trials]['block_epoch']
->>>>>>> fb6c48a8
-        trial_outcome = get_trial_outcome(neural_trials, trials)
-        if not np.isnan(time_outcome[0]):
-            idx = np.argmin(np.abs(time - time_outcome[0]))
-            if idx > l_frames and idx < len(time)-r_frames:
-                # signal response.
-                f = fluo[:, idx-l_frames : idx+r_frames]
-                f = np.expand_dims(f, axis=0)
-                neu_seq.append(f)
-                # signal time stamps.
-                t = time[idx-l_frames : idx+r_frames] - time[idx]
-                neu_time.append(t)
-                # outcome timestamps.
-                outcome_seq.append(np.array(time_outcome).reshape(1,-1) - time_outcome[0])
-                # label.
-                outcome.append(trial_outcome)
-                # delay.
-<<<<<<< HEAD
-                delay.append(trial_delay)
-=======
-                delay.append(trial_type)
-                epoch.append(trial_epoch)
->>>>>>> fb6c48a8
-    if len(neu_seq) > 0:
-        neu_seq, neu_time = align_neu_seq_utils(neu_seq, neu_time)
-        outcome = np.array(outcome)
-        outcome_seq = np.median(np.concatenate(outcome_seq),axis=0)
-        delay = np.array(delay)
-<<<<<<< HEAD
-=======
-        epoch = np.array(epoch)
->>>>>>> fb6c48a8
-    else:
-        neu_seq = np.array([[[np.nan]]])
-        neu_time = np.array([np.nan])
-        outcome = np.array([np.nan])
-        outcome_seq = np.array([np.nan, np.nan])
-        delay = np.array(np.nan)
-<<<<<<< HEAD
-    return [neu_seq, neu_time, outcome_seq, outcome, delay]
-=======
-        epoch = np.array(np.nan)
-    return [neu_seq, neu_time, outcome_seq, outcome, delay, epoch]
->>>>>>> fb6c48a8
-
-
-# extract pushing response around given state.
-def get_motor_response(
-        neural_trials, state,
-        l_frames, r_frames):
-    # initialize list.
-    neu_seq  = []
-    neu_time = []
-    delay = []
-    epoch = []
-    outcome = []
-    delay = []
-    # loop over trials.
-    for trials in neural_trials.keys():
-        # read trial data.
-        fluo = neural_trials[trials]['dff']
-        time = neural_trials[trials]['time']
-        time_state = neural_trials[trials][state]
-<<<<<<< HEAD
-        trial_outcome = get_trial_outcome(neural_trials, trials)
-        trial_delay = neural_trials[trials]['trial_delay']
-=======
-        trial_type = neural_trials[trials]['trial_type']
-        trial_epoch = neural_trials[trials]['block_epoch']
-        trial_outcome = get_trial_outcome(neural_trials, trials)
->>>>>>> fb6c48a8
-        if np.isnan(np.sum(time_state)):
-            continue
-        for i in range(np.size(time_state)):
-            idx = np.argmin(np.abs(time - time_state[i]))
-            if idx > l_frames and idx < len(time)-r_frames:
-                # signal response.
-                f = fluo[:, idx-l_frames : idx+r_frames]
-                f = np.expand_dims(f, axis=0)
-                neu_seq.append(f)
-                # signal time stamps.
-                t = time[idx-l_frames : idx+r_frames] - time[idx]
-                neu_time.append(t)
-                # outcome.
-                outcome.append(trial_outcome)
-                # delay.
-<<<<<<< HEAD
-                delay.append(trial_delay)
-    neu_seq, neu_time = align_neu_seq_utils(neu_seq, neu_time)
-    outcome = np.array(outcome)
-    delay = np.array(delay)
-    return [neu_seq, neu_time, outcome, delay]
-=======
-                delay.append(trial_type)
-                epoch.append(trial_epoch)
-    neu_seq, neu_time = align_neu_seq_utils(neu_seq, neu_time)
-    outcome = np.array(outcome)
-    delay = np.array(delay)
-    epoch = np.array(epoch)
-    return [neu_seq, neu_time, outcome, delay, epoch]
->>>>>>> fb6c48a8
-
-
-# extract licking response.
-def get_lick_response(
-        neural_trials,
-        l_frames, r_frames):
-    # initialize list.
-    neu_seq  = []
-    neu_time = []
-    lick_label = []
-    # loop over trials.
-    for trials in neural_trials.keys():
-        # read trial data.
-        fluo = neural_trials[trials]['dff']
-        time = neural_trials[trials]['time']
-        lick = neural_trials[trials]['trial_lick']
-        for i in range(lick.shape[1]):
-            idx = np.argmin(np.abs(time - lick[0,i]))
-            if idx > l_frames and idx < len(time)-r_frames:
-                # signal response.
-                f = fluo[:, idx-l_frames : idx+r_frames]
-                f = np.expand_dims(f, axis=0)
-                neu_seq.append(f)
-                # signal time stamps.
-                t = time[idx-l_frames : idx+r_frames] - time[idx]
-                neu_time.append(t)
-                # label.
-                lick_label.append(lick[1,i])
-    neu_seq, neu_time = align_neu_seq_utils(neu_seq, neu_time)
-    lick_label = np.array(lick_label)
-    return [neu_seq, neu_time, lick_label]
-
-
-# extract spontaneous response during iti.
-def get_iti_response(
-        neural_trials,
-        l_frames, r_frames):
-    # initialize list.
-    neu_seq  = []
-    neu_time = []
-<<<<<<< HEAD
-    outcome = []
-    delay = []
-=======
-    delay = []
-    epoch = []
-    outcome = []
->>>>>>> fb6c48a8
-    # loop over trials.
-    for trials in neural_trials.keys():
-        # read trial data.
-        fluo = neural_trials[trials]['dff']
-        time = neural_trials[trials]['time']
-        time_state = neural_trials[trials]['trial_iti']
-<<<<<<< HEAD
-        trial_outcome = get_trial_outcome(neural_trials, trials)
-        trial_delay = neural_trials[trials]['trial_delay']
-=======
-        trial_type = neural_trials[trials]['trial_type']
-        trial_epoch = neural_trials[trials]['block_epoch']
-        trial_outcome = get_trial_outcome(neural_trials, trials)
->>>>>>> fb6c48a8
-        if np.isnan(np.sum(time_state)):
-            continue
-        for i in range(np.size(time_state)):
-            idx = np.argmin(np.abs(time - time_state[i]))
-            if idx > l_frames and idx < len(time)-r_frames:
-                # signal response.
-                f = fluo[:, idx-l_frames : idx+r_frames]
-                f = np.expand_dims(f, axis=0)
-                neu_seq.append(f)
-                # signal time stamps.
-                t = time[idx-l_frames : idx+r_frames] - time[idx]
-                neu_time.append(t)
-                # label.
-                outcome.append(trial_outcome)
-                # delay.
-<<<<<<< HEAD
-                delay.append(trial_delay)
-    neu_seq, neu_time = align_neu_seq_utils(neu_seq, neu_time)
-    outcome = np.array(outcome)
-    delay = np.array(delay)
-    return [neu_seq, neu_time, outcome, delay]
-
-=======
-                delay.append(trial_type)
-                epoch.append(trial_epoch)
-    neu_seq, neu_time = align_neu_seq_utils(neu_seq, neu_time)
-    outcome = np.array(outcome)
-    delay = np.array(delay)
-    epoch = np.array(epoch)
-    return [neu_seq, neu_time, outcome, delay, epoch]
-
->>>>>>> fb6c48a8
+#!/usr/bin/env python3
+
+import numpy as np
+from scipy.interpolate import interp1d
+
+
+# get trial outcomes.
+def get_trial_outcome(neural_trials, trials):
+    if not np.isnan(neural_trials[trials]['trial_reward'][0]):
+        trial_outcome = 0
+    elif not np.isnan(neural_trials[trials]['trial_no1stpush'][0]):
+        trial_outcome = 1
+    elif not np.isnan(neural_trials[trials]['trial_no2ndpush'][0]):
+        trial_outcome = 2
+    elif not np.isnan(neural_trials[trials]['trial_early2ndpush'][0]):
+        trial_outcome = 3
+    else:
+        trial_outcome = -1
+    return trial_outcome
+
+
+# cut sequence into the same length as the shortest one given pivots.
+def trim_seq(
+        data,
+        pivots,
+        ):
+    if len(data[0].shape) == 1:
+        len_l_min = np.min(pivots)
+        len_r_min = np.min([len(data[i])-pivots[i] for i in range(len(data))])
+        data = [data[i][pivots[i]-len_l_min:pivots[i]+len_r_min]
+                for i in range(len(data))]
+    if len(data[0].shape) == 3:
+        len_l_min = np.min(pivots)
+        len_r_min = np.min([len(data[i][0,0,:])-pivots[i] for i in range(len(data))])
+        data = [data[i][:, :, pivots[i]-len_l_min:pivots[i]+len_r_min]
+                for i in range(len(data))]
+    return data
+
+
+# pad sequence with time stamps to the longest length with nan.
+def pad_seq(align_data, align_time):
+    pad_time = np.arange(
+        np.min([np.min(t) for t in align_time]),
+        np.max([np.max(t) for t in align_time]) + 1)
+    pad_data = []
+    for data, time in zip(align_data, align_time):
+        aligned_seq = np.full_like(pad_time, np.nan, dtype=float)
+        idx = np.searchsorted(pad_time, time)
+        aligned_seq[idx] = data
+        pad_data.append(aligned_seq)
+    return pad_data, pad_time
+        
+        
+# align coolected sequences.
+def align_neu_seq_utils(neu_seq, neu_time):
+    # correct neuron time stamps centering at perturbation.
+    neu_time_zero = [np.argmin(np.abs(nt)) for nt in neu_time]
+    neu_time = trim_seq(neu_time, neu_time_zero)
+    neu_seq = trim_seq(neu_seq, neu_time_zero)
+    # concatenate results.
+    neu_time  = [nt.reshape(1,-1) for nt in neu_time]
+    neu_seq   = np.concatenate(neu_seq, axis=0)
+    neu_time  = np.concatenate(neu_time, axis=0)
+    # get mean time stamps.
+    neu_time  = np.mean(neu_time, axis=0)
+    return neu_seq, neu_time
+
+
+# align joystick trajectory at given state.
+def get_js_pos(neural_trials, state):
+    interval = 1
+    js_time = [neural_trials[t]['trial_js_time']
+                    for t in neural_trials.keys()]
+    js_pos = [neural_trials[t]['trial_js_pos']
+                    for t in neural_trials.keys()]
+    
+    trial_type = np.array([neural_trials[t]['trial_type']
+              for t in neural_trials.keys()])
+    epoch = np.array([neural_trials[t]['block_epoch']
+              for t in neural_trials.keys()])
+    outcome = np.array([get_trial_outcome(neural_trials, t)
+               for t in neural_trials.keys()])
+    inter_time = []
+    inter_pos = []
+    for (pos, time) in zip(js_pos, js_time):
+        interpolator = interp1d(time, pos, bounds_error=False)
+        new_time = np.arange(np.min(time), np.max(time), interval)
+        new_pos = interpolator(new_time)
+        inter_time.append(new_time)
+        inter_pos.append(new_pos)
+    if np.size(neural_trials[next(iter(neural_trials))][state]) == 1:
+        time_state = [
+            neural_trials[t][state] - neural_trials[t]['vol_time'][0]
+            for t in neural_trials.keys()]
+    if np.size(neural_trials[next(iter(neural_trials))][state]) == 2:
+        time_state = [
+            neural_trials[t][state][0] - neural_trials[t]['vol_time'][0]
+            for t in neural_trials.keys()]
+
+    trial_type = np.array([trial_type[i]
+                   for i in range(len(inter_time))
+                   if not np.isnan(time_state)[i]])
+    epoch = np.array([epoch[i]
+                   for i in range(len(inter_time))
+                   if not np.isnan(time_state)[i]])
+    outcome = np.array([outcome[i]
+                   for i in range(len(inter_time))
+                   if not np.isnan(time_state)[i]])
+
+    zero_state = [np.argmin(np.abs(inter_time[i] - time_state[i]))
+                  for i in range(len(inter_time))
+                  if not np.isnan(time_state)[i]]
+    align_data = [inter_pos[i] - inter_pos[i][0]
+                  for i in range(len(inter_pos))
+                  if not np.isnan(time_state)[i]]
+    align_time = [inter_time[i]
+                  for i in range(len(inter_time))
+                  if not np.isnan(time_state)[i]]
+    align_time = [align_time[i] - align_time[i][zero_state[i]]
+                  for i in range(len(align_time))]
+    if len(align_data) > 0:
+        align_data, align_time = pad_seq(align_data, align_time)
+        align_data = np.array(align_data)
+    else:
+        align_data = np.array([[np.nan]])
+        align_time = np.array([np.nan])
+        trial_type = np.array([np.nan])
+        epoch = np.array([np.nan])
+        outcome = np.array([np.nan])
+    return [align_data, align_time, trial_type, epoch, outcome]
+
+
+# extract response around given stimulus.
+def get_stim_response(
+        neural_trials, state,
+        l_frames, r_frames):
+    # initialize list.
+    neu_seq  = []
+    neu_time = []
+    stim_seq = []
+    delay = []
+    epoch = []
+    outcome = []
+    delay = []
+    # loop over trials.
+    for trials in neural_trials.keys():
+        # read trial data.
+        fluo = neural_trials[trials]['dff']
+        time = neural_trials[trials]['time']
+        trial_vis = neural_trials[trials][state]
+        # trial_delay = neural_trials[trials]['trial_delay']
+        trial_type = neural_trials[trials]['trial_type']
+        trial_epoch = neural_trials[trials]['block_epoch']
+        trial_outcome = get_trial_outcome(neural_trials, trials)
+        
+        if not np.isnan(trial_vis[0]):
+            idx = np.argmin(np.abs(time - trial_vis[0]))
+            if idx > l_frames and idx < len(time)-r_frames:
+                # signal response.
+                f = fluo[:, idx-l_frames : idx+r_frames]
+                f = np.expand_dims(f, axis=0)
+                neu_seq.append(f)
+                # signal time stamps.
+                t = time[idx-l_frames : idx+r_frames] - time[idx]
+                neu_time.append(t)
+                # visual stimulus timestamps.
+                stim_seq.append(np.array(trial_vis).reshape(1,-1) - trial_vis[0])
+                # outcome.
+                outcome.append(trial_outcome)
+                # delay.
+                # delay.append(trial_delay)
+                delay.append(trial_type)
+                epoch.append(trial_epoch)
+                
+    if len(neu_seq) > 0:
+        neu_seq, neu_time = align_neu_seq_utils(neu_seq, neu_time)
+        outcome = np.array(outcome)
+        stim_seq = np.median(np.concatenate(stim_seq),axis=0)
+        delay = np.array(delay)
+        epoch = np.array(epoch)
+    else:
+        neu_seq = np.array([[[np.nan]]])
+        neu_time = np.array([np.nan])
+        outcome = np.array([np.nan])
+        stim_seq = np.array([np.nan, np.nan])
+        delay = np.array(np.nan)
+        epoch = np.array(np.nan)
+    return [neu_seq, neu_time, outcome, stim_seq, delay, epoch]
+
+
+# extract response around outcome.
+def get_outcome_response(
+        neural_trials, state,
+        l_frames, r_frames
+        ):
+    # initialize list.
+    neu_seq  = []
+    neu_time = []
+    outcome_seq = []
+    delay = []
+    epoch = []
+    outcome = []
+    # loop over trials.
+    for trials in neural_trials.keys():
+        # read trial data.
+        fluo = neural_trials[trials]['dff']
+        time = neural_trials[trials]['time']
+        time_outcome = neural_trials[trials][state]
+
+        # trial_delay = neural_trials[trials]['trial_delay']
+
+        trial_type = neural_trials[trials]['trial_type']
+        trial_epoch = neural_trials[trials]['block_epoch']
+        trial_outcome = get_trial_outcome(neural_trials, trials)
+        
+        if not np.isnan(time_outcome[0]):
+            idx = np.argmin(np.abs(time - time_outcome[0]))
+            if idx > l_frames and idx < len(time)-r_frames:
+                # signal response.
+                f = fluo[:, idx-l_frames : idx+r_frames]
+                f = np.expand_dims(f, axis=0)
+                neu_seq.append(f)
+                # signal time stamps.
+                t = time[idx-l_frames : idx+r_frames] - time[idx]
+                neu_time.append(t)
+                # outcome timestamps.
+                outcome_seq.append(np.array(time_outcome).reshape(1,-1) - time_outcome[0])
+                # label.
+                outcome.append(trial_outcome)
+                # delay.
+                # delay.append(trial_delay)
+
+                delay.append(trial_type)
+                epoch.append(trial_epoch)
+
+    if len(neu_seq) > 0:
+        neu_seq, neu_time = align_neu_seq_utils(neu_seq, neu_time)
+        outcome = np.array(outcome)
+        outcome_seq = np.median(np.concatenate(outcome_seq),axis=0)
+        delay = np.array(delay)
+
+
+        epoch = np.array(epoch)
+
+    else:
+        neu_seq = np.array([[[np.nan]]])
+        neu_time = np.array([np.nan])
+        outcome = np.array([np.nan])
+        outcome_seq = np.array([np.nan, np.nan])
+        delay = np.array(np.nan)
+        epoch = np.array(np.nan)
+        
+    return [neu_seq, neu_time, outcome_seq, outcome, delay, epoch]
+
+# extract pushing response around given state.
+def get_motor_response(
+        neural_trials, state,
+        l_frames, r_frames):
+    # initialize list.
+    neu_seq  = []
+    neu_time = []
+    delay = []
+    epoch = []
+    outcome = []
+    delay = []
+    # loop over trials.
+    for trials in neural_trials.keys():
+        # read trial data.
+        fluo = neural_trials[trials]['dff']
+        time = neural_trials[trials]['time']
+        time_state = neural_trials[trials][state]
+        # trial_delay = neural_trials[trials]['trial_delay']
+        trial_type = neural_trials[trials]['trial_type']
+        trial_epoch = neural_trials[trials]['block_epoch']
+        trial_outcome = get_trial_outcome(neural_trials, trials)
+        if np.isnan(np.sum(time_state)):
+            continue
+        for i in range(np.size(time_state)):
+            idx = np.argmin(np.abs(time - time_state[i]))
+            if idx > l_frames and idx < len(time)-r_frames:
+                # signal response.
+                f = fluo[:, idx-l_frames : idx+r_frames]
+                f = np.expand_dims(f, axis=0)
+                neu_seq.append(f)
+                # signal time stamps.
+                t = time[idx-l_frames : idx+r_frames] - time[idx]
+                neu_time.append(t)
+                # outcome.
+                outcome.append(trial_outcome)
+                # delay.
+                delay.append(trial_type)
+                epoch.append(trial_epoch)
+    neu_seq, neu_time = align_neu_seq_utils(neu_seq, neu_time)
+    outcome = np.array(outcome)
+    delay = np.array(delay)
+    epoch = np.array(epoch)
+    return [neu_seq, neu_time, outcome, delay, epoch]
+
+
+# extract licking response.
+def get_lick_response(
+        neural_trials,
+        l_frames, r_frames):
+    # initialize list.
+    neu_seq  = []
+    neu_time = []
+    lick_label = []
+    # loop over trials.
+    for trials in neural_trials.keys():
+        # read trial data.
+        fluo = neural_trials[trials]['dff']
+        time = neural_trials[trials]['time']
+        lick = neural_trials[trials]['trial_lick']
+        for i in range(lick.shape[1]):
+            idx = np.argmin(np.abs(time - lick[0,i]))
+            if idx > l_frames and idx < len(time)-r_frames:
+                # signal response.
+                f = fluo[:, idx-l_frames : idx+r_frames]
+                f = np.expand_dims(f, axis=0)
+                neu_seq.append(f)
+                # signal time stamps.
+                t = time[idx-l_frames : idx+r_frames] - time[idx]
+                neu_time.append(t)
+                # label.
+                lick_label.append(lick[1,i])
+    neu_seq, neu_time = align_neu_seq_utils(neu_seq, neu_time)
+    lick_label = np.array(lick_label)
+    return [neu_seq, neu_time, lick_label]
+
+
+# extract spontaneous response during iti.
+def get_iti_response(
+        neural_trials,
+        l_frames, r_frames):
+    # initialize list.
+    neu_seq  = []
+    neu_time = []
+    delay = []
+    epoch = []
+    outcome = []
+
+    # loop over trials.
+    for trials in neural_trials.keys():
+        # read trial data.
+        fluo = neural_trials[trials]['dff']
+        time = neural_trials[trials]['time']
+        time_state = neural_trials[trials]['trial_iti']
+
+        # trial_delay = neural_trials[trials]['trial_delay']
+
+        trial_type = neural_trials[trials]['trial_type']
+        trial_epoch = neural_trials[trials]['block_epoch']
+        trial_outcome = get_trial_outcome(neural_trials, trials)
+
+        if np.isnan(np.sum(time_state)):
+            continue
+        for i in range(np.size(time_state)):
+            idx = np.argmin(np.abs(time - time_state[i]))
+            if idx > l_frames and idx < len(time)-r_frames:
+                # signal response.
+                f = fluo[:, idx-l_frames : idx+r_frames]
+                f = np.expand_dims(f, axis=0)
+                neu_seq.append(f)
+                # signal time stamps.
+                t = time[idx-l_frames : idx+r_frames] - time[idx]
+                neu_time.append(t)
+                # label.
+                outcome.append(trial_outcome)
+                # delay.
+                delay.append(trial_type)
+                epoch.append(trial_epoch)
+    neu_seq, neu_time = align_neu_seq_utils(neu_seq, neu_time)
+    outcome = np.array(outcome)
+    delay = np.array(delay)
+    epoch = np.array(epoch)
+    return [neu_seq, neu_time, outcome, delay, epoch]