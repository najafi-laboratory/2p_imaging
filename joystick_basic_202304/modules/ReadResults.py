#!/usr/bin/env python3

import os
import h5py
import numpy as np
import scipy.io as sio
from scipy.signal import find_peaks
from scipy.signal import savgol_filter
from scipy.interpolate import interp1d

# read raw_voltages.h5.


def read_raw_voltages(ops):
    f = h5py.File(
        os.path.join(ops['save_path0'], 'raw_voltages.h5'),
        'r')
    try:
        vol_time = np.array(f['raw']['vol_time'])
        vol_start = np.array(f['raw']['vol_start'])
        vol_stim_vis = np.array(f['raw']['vol_stim_vis'])
        vol_hifi = np.array(f['raw']['vol_hifi'])
        vol_img = np.array(f['raw']['vol_img'])
        vol_stim_aud = np.array(f['raw']['vol_stim_aud'])
        vol_flir = np.array(f['raw']['vol_flir'])
        vol_pmt = np.array(f['raw']['vol_pmt'])
        vol_led = np.array(f['raw']['vol_led'])
    except:
        vol_time = np.array(f['raw']['vol_time'])
        vol_start = np.array(f['raw']['vol_start_bin'])
        vol_stim_vis = np.array(f['raw']['vol_stim_bin'])
        vol_img = np.array(f['raw']['vol_img_bin'])
        vol_hifi = np.zeros_like(vol_time)
        vol_stim_aud = np.zeros_like(vol_time)
        vol_flir = np.zeros_like(vol_time)
        vol_pmt = np.zeros_like(vol_time)
        vol_led = np.zeros_like(vol_time)
    f.close()
<<<<<<< HEAD
    return [vol_time, vol_start, vol_stim_vis, vol_img,
=======
    return [vol_time, vol_start, vol_stim_vis, vol_img, 
>>>>>>> fb6c48a8
            vol_hifi, vol_stim_aud, vol_flir,
            vol_pmt, vol_led]


# read masks.
def read_masks(ops):
    f = h5py.File(os.path.join(ops['save_path0'], 'masks.h5'), 'r')
    labels = np.array(f['labels'])
    masks = np.array(f['masks_func'])
    mean_func = np.array(f['mean_func'])
    max_func = np.array(f['max_func'])
    mean_anat = np.array(f['mean_anat']) if ops['nchannels'] == 2 else None
    masks_anat = np.array(f['masks_anat']) if ops['nchannels'] == 2 else None
    masks_anat_corrected = np.array(
        f['masks_anat_corrected']) if ops['nchannels'] == 2 else None
    f.close()
    return [labels, masks, mean_func, max_func, mean_anat, masks_anat, masks_anat_corrected]


# read motion correction offsets.
def read_move_offset(ops):
    f = h5py.File(os.path.join(ops['save_path0'], 'move_offset.h5'), 'r')
    xoff = np.array(f['xoff'])
    yoff = np.array(f['yoff'])
    f.close()
    return [xoff, yoff]


# read dff traces.
def read_dff(ops):
    f = h5py.File(os.path.join(ops['save_path0'], 'dff.h5'), 'r')
    dff = np.array(f['dff'])
    f.close()
    return dff


# read trailized neural traces with stimulus alignment.
def read_neural_trials(ops, cate_delay):
    # read h5 file.
    f = h5py.File(
        os.path.join(ops['save_path0'], 'neural_trials.h5'),
        'r')
    neural_trials = dict()
    for trial in f['trial_id'].keys():
        neural_trials[trial] = dict()
        for data in f['trial_id'][trial].keys():
            neural_trials[trial][data] = np.array(f['trial_id'][trial][data])
    f.close()
    partition = 4
    # resort delay settings.
    start = np.min(np.array([t for t in neural_trials.keys()]).astype('int32'))
    end   = np.max(np.array([t for t in neural_trials.keys()]).astype('int32'))
    trial_idx = np.arange(start, end+1)
    trial_delay = np.array([neural_trials[str(t)]['trial_delay'] for t in trial_idx])
    # mark short and long delay trials short:0 long:1.
    trial_type = np.zeros_like(trial_delay)
    trial_type[trial_delay>cate_delay] = 1
    # mark epoch trials unvalid:-1 early:1 late:0
    block_change = np.diff(trial_type, prepend=0)
    block_change[block_change!=0] = 1
    block_change[0] = 1
    block_change[-1] = 1
    block_change = np.where(block_change==1)[0]
    block_epoch = np.zeros_like(trial_type)
    for start, end in zip(block_change[:-1], block_change[1:]):
        tran = start + (end - start) // partition
        block_epoch[start:tran] = 1
    block_epoch[:block_change[1]] = -1
    # write into neural trials.
    for i in range(len(trial_idx)):
        neural_trials[str(trial_idx[i])]['trial_type'] = trial_type[i]
        neural_trials[str(trial_idx[i])]['block_epoch'] = block_epoch[i]
    return neural_trials


# read significance test label results.
def read_significance(ops):
    f = h5py.File(
        os.path.join(ops['save_path0'], 'significance.h5'),
        'r')
    significance = {}
<<<<<<< HEAD
    significance['r_vis'] = np.array(f['significance']['r_vis'])
    significance['r_push'] = np.array(f['significance']['r_push'])
    significance['r_retract'] = np.array(f['significance']['r_retract'])
    significance['r_wait'] = np.array(f['significance']['r_wait'])
    significance['r_reward'] = np.array(f['significance']['r_reward'])
    significance['r_punish'] = np.array(f['significance']['r_punish'])
    significance['r_lick'] = np.array(f['significance']['r_lick'])
=======
    significance['r_vis1']     = np.array(f['significance']['r_vis1'])
    significance['r_push1']    = np.array(f['significance']['r_push1'])
    significance['r_retract1'] = np.array(f['significance']['r_retract1'])
    significance['r_vis2']     = np.array(f['significance']['r_vis2'])
    significance['r_push2']    = np.array(f['significance']['r_push2'])
    significance['r_retract2'] = np.array(f['significance']['r_retract2'])
    significance['r_wait']     = np.array(f['significance']['r_wait'])
    significance['r_reward']   = np.array(f['significance']['r_reward'])
    significance['r_punish']   = np.array(f['significance']['r_punish'])
    significance['r_lick']     = np.array(f['significance']['r_lick'])
>>>>>>> fb6c48a8
    return significance


# read bpod session data.
def read_bpod_mat_data(ops):
    def _check_keys(d):
        for key in d:
            if isinstance(d[key], sio.matlab.mat_struct):
                d[key] = _todict(d[key])
        return d

    def _todict(matobj):
        d = {}
        for strg in matobj._fieldnames:
            elem = matobj.__dict__[strg]
            if isinstance(elem, sio.matlab.mat_struct):
                d[strg] = _todict(elem)
            elif isinstance(elem, np.ndarray):
                d[strg] = _tolist(elem)
            else:
                d[strg] = elem
        return d

    def _tolist(ndarray):
        elem_list = []
        for sub_elem in ndarray:
            if isinstance(sub_elem, sio.matlab.mat_struct):
                elem_list.append(_todict(sub_elem))
            elif isinstance(sub_elem, np.ndarray):
                elem_list.append(_tolist(sub_elem))
            else:
                elem_list.append(sub_elem)
        return elem_list
<<<<<<< HEAD

=======
>>>>>>> fb6c48a8
    def get_push_onset(js_pos, js_time, start_time, end_time):
        def find_half_peak_point_before(velocity, peak_idx):
            half_peak_value = 2.5
            for i in range(peak_idx - 1, -1, -1):
                if velocity[i] <= half_peak_value:
                    return i
            return 0
<<<<<<< HEAD

=======
>>>>>>> fb6c48a8
        def find_onethird_peak_point_before(velocity, peak_idx):
            peak_value = velocity[peak_idx]
            onethird_peak_value = peak_value * 0.4
            for i in range(peak_idx - 1, -1, -1):
                if velocity[i] <= onethird_peak_value:
                    return i
            return 0
<<<<<<< HEAD

        def velocity_onset(js_pos, start, end):
            start = max(0, start)
            end = min(len(js_pos), end)
            peaks, _ = find_peaks(js_pos[start:end], distance=65, height=5)
=======
        def velocity_onset(js_pos, start, end):
            start = max(0,start)
            end = min(len(js_pos), end)
            peaks,_ = find_peaks(js_pos[start:end],distance=65, height=5)
>>>>>>> fb6c48a8
            onset4velocity = []
            if len(peaks) >= 1:
                peaks = peaks + start
            if len(peaks) == 0:
                peaks = end
<<<<<<< HEAD
                onset4velocity.append(
                    find_onethird_peak_point_before(js_pos, peaks))
                return onset4velocity
            if len(peaks) >= 1:
                peaks = np.hstack((peaks, end))
                for i in range(0, len(peaks)):
                    onset4velocity.append(
                        find_onethird_peak_point_before(js_pos, peaks[i]))
=======
                onset4velocity.append(find_onethird_peak_point_before(js_pos,peaks))
                return onset4velocity
            if len(peaks) >= 1:
                peaks = np.hstack((peaks,end))
                for i in range(0, len(peaks)):
                    onset4velocity.append(find_onethird_peak_point_before(js_pos, peaks[i]))
>>>>>>> fb6c48a8
                return onset4velocity
        interpolator = interp1d(js_time, js_pos, bounds_error=False)
        new_time = np.arange(0, 60000, 1)
        new_pos = interpolator(new_time)
        idx_start = np.argmin(np.abs(new_time - start_time))
        idx_end = np.argmin(np.abs(new_time - end_time))
        new_pos = savgol_filter(new_pos, window_length=40, polyorder=3)
        vel = np.gradient(new_pos, new_time)
        vel = savgol_filter(vel, window_length=40, polyorder=1)
        onset4velocity = velocity_onset(vel, idx_start, idx_end)
        if onset4velocity[0] == 0:
            push = np.array([np.nan])
        else:
            push = np.array([new_time[onset4velocity[0]]])
        return push
<<<<<<< HEAD

=======
>>>>>>> fb6c48a8
    def main():
        raw = sio.loadmat(
            os.path.join(ops['save_path0'], 'bpod_session_data.mat'),
            struct_as_record=False, squeeze_me=True)
        raw = _check_keys(raw)['SessionData']
        trial_vis1 = []
        trial_push1 = []
        trial_retract1 = []
        trial_vis2 = []
        trial_wait2 = []
        trial_push2 = []
        trial_retract2 = []
        trial_reward = []
        trial_punish = []
        trial_no1stpush = []
        trial_no2ndpush = []
        trial_early2ndpush = []
        trial_iti = []
        trial_lick = []
        trial_delay = []
        trial_js_pos = []
        trial_js_time = []
        for i in range(raw['nTrials']):
            trial_states = raw['RawEvents']['Trial'][i]['States']
            trial_events = raw['RawEvents']['Trial'][i]['Events']
            # push onset.
            start = 1000*np.array(trial_states['VisDetect1'][0]).reshape(-1)
            end = 1000*np.array(trial_states['LeverRetract1'][0]).reshape(-1)
            push1 = get_push_onset(
                np.array(raw['EncoderData'][i]['Positions']).reshape(-1),
                1000*np.array(raw['EncoderData'][i]['Times']).reshape(-1),
                start, end)
            start = 1000*np.array(trial_states['WaitForPress2'][0]).reshape(-1)
            if ('RotaryEncoder1_1' in trial_events.keys() and
<<<<<<< HEAD
                np.size(trial_events['RotaryEncoder1_1']) > 1
                ):
                end = 1000 * \
                    np.array(trial_events['RotaryEncoder1_1'][1]).reshape(-1)
=======
                np.size(trial_events['RotaryEncoder1_1'])>1
                ):
                end = 1000*np.array(trial_events['RotaryEncoder1_1'][1]).reshape(-1)
>>>>>>> fb6c48a8
            else:
                end = np.array([np.nan])
            push2 = get_push_onset(
                np.array(raw['EncoderData'][i]['Positions']).reshape(-1),
                1000*np.array(raw['EncoderData'][i]['Times']).reshape(-1),
                start, end)
            if np.isnan(push1):
                push2 = np.array([np.nan])
            trial_push1.append(push1)
            trial_push2.append(push2)
            # 1st stim.
<<<<<<< HEAD
            trial_vis1.append(
                1000*np.array(trial_states['VisualStimulus1']).reshape(-1))
            # 1st retract.
            trial_retract1.append(
                1000*np.array(trial_states['LeverRetract1'][1]).reshape(-1))
            # 2nd stim.
            trial_vis2.append(
                1000*np.array(trial_states['VisualStimulus2']).reshape(-1))
            # wait for 2nd push.
            trial_wait2.append(
                1000*np.array(trial_states['WaitForPress2'][0]).reshape(-1))
            # 2nd retract.
            trial_retract2.append(
                1000*np.array(trial_states['LeverRetract2'][0]).reshape(-1))
            # reward.
            trial_reward.append(
                1000*np.array(trial_states['Reward']).reshape(-1))
            # punish.
            trial_punish.append(
                1000*np.array(trial_states['Punish']).reshape(-1))
            # did not push 1.
            trial_no1stpush.append(
                1000*np.array(trial_states['DidNotPress1']).reshape(-1))
            # did not push 2.
            trial_no2ndpush.append(
                1000*np.array(trial_states['DidNotPress2']).reshape(-1))
            # early push 2.
            trial_early2ndpush.append(
                1000*np.array(trial_states['EarlyPress2']).reshape(-1))
            # licking events.
            if 'Port2In' in trial_events.keys():
                lick_all = 1000 * \
                    np.array(trial_events['Port2In']).reshape(1, -1)
                lick_label = np.zeros_like(lick_all).reshape(1, -1)
                lick_label[lick_all > 1000 *
                           np.array(trial_states['Reward'][0])] = 1
                trial_lick.append(np.concatenate(
                    (lick_all, lick_label), axis=0))
            else:
                trial_lick.append(np.array([[np.nan], [np.nan]]))
=======
            trial_vis1.append(1000*np.array(trial_states['VisualStimulus1']).reshape(-1))
            # 1st retract.
            trial_retract1.append(1000*np.array(trial_states['LeverRetract1'][1]).reshape(-1))
            # 2nd stim.
            trial_vis2.append(1000*np.array(trial_states['VisualStimulus2']).reshape(-1))
            # wait for 2nd push.
            trial_wait2.append(1000*np.array(trial_states['WaitForPress2'][0]).reshape(-1))
            # 2nd retract.
            trial_retract2.append(1000*np.array(trial_states['LeverRetract2'][0]).reshape(-1))
            # reward.
            trial_reward.append(1000*np.array(trial_states['Reward']).reshape(-1))
            # punish.
            trial_punish.append(1000*np.array(trial_states['Punish']).reshape(-1))
            # did not push 1.
            trial_no1stpush.append(1000*np.array(trial_states['DidNotPress1']).reshape(-1))
            # did not push 2.
            trial_no2ndpush.append(1000*np.array(trial_states['DidNotPress2']).reshape(-1))
            # early push 2.
            trial_early2ndpush.append(1000*np.array(trial_states['EarlyPress2']).reshape(-1))
            # licking events.
            if 'Port2In' in trial_events.keys():
                lick_all = 1000*np.array(trial_events['Port2In']).reshape(1,-1)
                lick_label = np.zeros_like(lick_all).reshape(1,-1)
                lick_label[lick_all>1000*np.array(trial_states['Reward'][0])] = 1
                trial_lick.append(np.concatenate((lick_all, lick_label), axis=0))
            else:
                trial_lick.append(np.array([[np.nan],[np.nan]]))
>>>>>>> fb6c48a8
            # iti.
            trial_iti.append(1000*np.array(trial_states['ITI']).reshape(-1))
            # delay
            if np.min(raw['TrialTypes']) == np.max(raw['TrialTypes']):
<<<<<<< HEAD
                trial_delay.append(
                    1000*raw['TrialSettings'][i]['GUI']['PressVisDelayLong_s'])
            else:
                if 'PrePress2DelayShort_s' in raw['TrialSettings'][i]['GUI'].keys():
                    if raw['TrialTypes'][i] == 1:
                        trial_delay.append(
                            1000*raw['TrialSettings'][i]['GUI']['PrePress2DelayShort_s'])
                    if raw['TrialTypes'][i] == 2:
                        trial_delay.append(
                            1000*raw['TrialSettings'][i]['GUI']['PrePress2DelayLong_s'])
                else:
                    if raw['TrialTypes'][i] == 1:
                        trial_delay.append(
                            1000*raw['TrialSettings'][i]['GUI']['PressVisDelayShort_s'])
                    if raw['TrialTypes'][i] == 2:
                        trial_delay.append(
                            1000*raw['TrialSettings'][i]['GUI']['PressVisDelayLong_s'])
            # joystick trajectory.
            js_pos = np.array(raw['EncoderData'][i]['Positions'])
            js_time = 1000*np.array(raw['EncoderData'][i]['Times'])
            if np.abs(js_pos[0]) > 0.9:
                trial_js_pos.append(np.array([0, 0, 0, 0, 0]))
                trial_js_time.append(np.array([0, 1, 2, 3, 4]))
=======
                trial_delay.append(1000*raw['TrialSettings'][i]['GUI']['PressVisDelayLong_s'])
            else:
                if 'PrePress2DelayShort_s' in raw['TrialSettings'][i]['GUI'].keys():
                    if raw['TrialTypes'][i] == 1:
                        trial_delay.append(1000*raw['TrialSettings'][i]['GUI']['PrePress2DelayShort_s'])
                    if raw['TrialTypes'][i] == 2:
                        trial_delay.append(1000*raw['TrialSettings'][i]['GUI']['PrePress2DelayLong_s'])
                else:
                    if raw['TrialTypes'][i] == 1:
                        trial_delay.append(1000*raw['TrialSettings'][i]['GUI']['PressVisDelayShort_s'])
                    if raw['TrialTypes'][i] == 2:
                        trial_delay.append(1000*raw['TrialSettings'][i]['GUI']['PressVisDelayLong_s'])
            # joystick trajectory.
            js_pos = np.array(raw['EncoderData'][i]['Positions'])
            js_time = 1000*np.array(raw['EncoderData'][i]['Times'])
            if np.abs(js_pos[0]) > 0.9 or np.abs(js_time[0]) > 1e-5:
                trial_js_pos.append(np.array([0,0,0,0,0]))
                trial_js_time.append(np.array([0,1,2,3,4]))
>>>>>>> fb6c48a8
            else:
                trial_js_pos.append(js_pos)
                trial_js_time.append(js_time)
        bpod_sess_data = {
<<<<<<< HEAD
            'trial_types': np.array(raw['TrialTypes']),
            'trial_vis1': trial_vis1,
            'trial_push1': trial_push1,
            'trial_retract1': trial_retract1,
            'trial_vis2': trial_vis2,
            'trial_wait2': trial_wait2,
            'trial_push2': trial_push2,
            'trial_retract2': trial_retract2,
            'trial_reward': trial_reward,
            'trial_punish': trial_punish,
            'trial_no1stpush': trial_no1stpush,
            'trial_no2ndpush': trial_no2ndpush,
            'trial_early2ndpush': trial_early2ndpush,
            'trial_iti': trial_iti,
            'trial_lick': trial_lick,
            'trial_delay': trial_delay,
            'trial_js_pos': trial_js_pos,
            'trial_js_time': trial_js_time,
        }
=======
            'trial_types'        : np.array(raw['TrialTypes']),
            'trial_vis1'         : trial_vis1,
            'trial_push1'        : trial_push1,
            'trial_retract1'     : trial_retract1,
            'trial_vis2'         : trial_vis2,
            'trial_wait2'        : trial_wait2,
            'trial_push2'        : trial_push2,
            'trial_retract2'     : trial_retract2,
            'trial_reward'       : trial_reward,
            'trial_punish'       : trial_punish,
            'trial_no1stpush'    : trial_no1stpush,
            'trial_no2ndpush'    : trial_no2ndpush,
            'trial_early2ndpush' : trial_early2ndpush,
            'trial_iti'          : trial_iti,
            'trial_lick'         : trial_lick,
            'trial_delay'        : trial_delay,
            'trial_js_pos'       : trial_js_pos,
            'trial_js_time'      : trial_js_time,
            }
>>>>>>> fb6c48a8
        return bpod_sess_data
    bpod_sess_data = main()
    return bpod_sess_data
<|MERGE_RESOLUTION|>--- conflicted
+++ resolved
@@ -1,473 +1,452 @@
-#!/usr/bin/env python3
-
-import os
-import h5py
-import numpy as np
-import scipy.io as sio
-from scipy.signal import find_peaks
-from scipy.signal import savgol_filter
-from scipy.interpolate import interp1d
-
-# read raw_voltages.h5.
-
-
-def read_raw_voltages(ops):
-    f = h5py.File(
-        os.path.join(ops['save_path0'], 'raw_voltages.h5'),
-        'r')
-    try:
-        vol_time = np.array(f['raw']['vol_time'])
-        vol_start = np.array(f['raw']['vol_start'])
-        vol_stim_vis = np.array(f['raw']['vol_stim_vis'])
-        vol_hifi = np.array(f['raw']['vol_hifi'])
-        vol_img = np.array(f['raw']['vol_img'])
-        vol_stim_aud = np.array(f['raw']['vol_stim_aud'])
-        vol_flir = np.array(f['raw']['vol_flir'])
-        vol_pmt = np.array(f['raw']['vol_pmt'])
-        vol_led = np.array(f['raw']['vol_led'])
-    except:
-        vol_time = np.array(f['raw']['vol_time'])
-        vol_start = np.array(f['raw']['vol_start_bin'])
-        vol_stim_vis = np.array(f['raw']['vol_stim_bin'])
-        vol_img = np.array(f['raw']['vol_img_bin'])
-        vol_hifi = np.zeros_like(vol_time)
-        vol_stim_aud = np.zeros_like(vol_time)
-        vol_flir = np.zeros_like(vol_time)
-        vol_pmt = np.zeros_like(vol_time)
-        vol_led = np.zeros_like(vol_time)
-    f.close()
-<<<<<<< HEAD
-    return [vol_time, vol_start, vol_stim_vis, vol_img,
-=======
-    return [vol_time, vol_start, vol_stim_vis, vol_img, 
->>>>>>> fb6c48a8
-            vol_hifi, vol_stim_aud, vol_flir,
-            vol_pmt, vol_led]
-
-
-# read masks.
-def read_masks(ops):
-    f = h5py.File(os.path.join(ops['save_path0'], 'masks.h5'), 'r')
-    labels = np.array(f['labels'])
-    masks = np.array(f['masks_func'])
-    mean_func = np.array(f['mean_func'])
-    max_func = np.array(f['max_func'])
-    mean_anat = np.array(f['mean_anat']) if ops['nchannels'] == 2 else None
-    masks_anat = np.array(f['masks_anat']) if ops['nchannels'] == 2 else None
-    masks_anat_corrected = np.array(
-        f['masks_anat_corrected']) if ops['nchannels'] == 2 else None
-    f.close()
-    return [labels, masks, mean_func, max_func, mean_anat, masks_anat, masks_anat_corrected]
-
-
-# read motion correction offsets.
-def read_move_offset(ops):
-    f = h5py.File(os.path.join(ops['save_path0'], 'move_offset.h5'), 'r')
-    xoff = np.array(f['xoff'])
-    yoff = np.array(f['yoff'])
-    f.close()
-    return [xoff, yoff]
-
-
-# read dff traces.
-def read_dff(ops):
-    f = h5py.File(os.path.join(ops['save_path0'], 'dff.h5'), 'r')
-    dff = np.array(f['dff'])
-    f.close()
-    return dff
-
-
-# read trailized neural traces with stimulus alignment.
-def read_neural_trials(ops, cate_delay):
-    # read h5 file.
-    f = h5py.File(
-        os.path.join(ops['save_path0'], 'neural_trials.h5'),
-        'r')
-    neural_trials = dict()
-    for trial in f['trial_id'].keys():
-        neural_trials[trial] = dict()
-        for data in f['trial_id'][trial].keys():
-            neural_trials[trial][data] = np.array(f['trial_id'][trial][data])
-    f.close()
-    partition = 4
-    # resort delay settings.
-    start = np.min(np.array([t for t in neural_trials.keys()]).astype('int32'))
-    end   = np.max(np.array([t for t in neural_trials.keys()]).astype('int32'))
-    trial_idx = np.arange(start, end+1)
-    trial_delay = np.array([neural_trials[str(t)]['trial_delay'] for t in trial_idx])
-    # mark short and long delay trials short:0 long:1.
-    trial_type = np.zeros_like(trial_delay)
-    trial_type[trial_delay>cate_delay] = 1
-    # mark epoch trials unvalid:-1 early:1 late:0
-    block_change = np.diff(trial_type, prepend=0)
-    block_change[block_change!=0] = 1
-    block_change[0] = 1
-    block_change[-1] = 1
-    block_change = np.where(block_change==1)[0]
-    block_epoch = np.zeros_like(trial_type)
-    for start, end in zip(block_change[:-1], block_change[1:]):
-        tran = start + (end - start) // partition
-        block_epoch[start:tran] = 1
-    block_epoch[:block_change[1]] = -1
-    # write into neural trials.
-    for i in range(len(trial_idx)):
-        neural_trials[str(trial_idx[i])]['trial_type'] = trial_type[i]
-        neural_trials[str(trial_idx[i])]['block_epoch'] = block_epoch[i]
-    return neural_trials
-
-
-# read significance test label results.
-def read_significance(ops):
-    f = h5py.File(
-        os.path.join(ops['save_path0'], 'significance.h5'),
-        'r')
-    significance = {}
-<<<<<<< HEAD
-    significance['r_vis'] = np.array(f['significance']['r_vis'])
-    significance['r_push'] = np.array(f['significance']['r_push'])
-    significance['r_retract'] = np.array(f['significance']['r_retract'])
-    significance['r_wait'] = np.array(f['significance']['r_wait'])
-    significance['r_reward'] = np.array(f['significance']['r_reward'])
-    significance['r_punish'] = np.array(f['significance']['r_punish'])
-    significance['r_lick'] = np.array(f['significance']['r_lick'])
-=======
-    significance['r_vis1']     = np.array(f['significance']['r_vis1'])
-    significance['r_push1']    = np.array(f['significance']['r_push1'])
-    significance['r_retract1'] = np.array(f['significance']['r_retract1'])
-    significance['r_vis2']     = np.array(f['significance']['r_vis2'])
-    significance['r_push2']    = np.array(f['significance']['r_push2'])
-    significance['r_retract2'] = np.array(f['significance']['r_retract2'])
-    significance['r_wait']     = np.array(f['significance']['r_wait'])
-    significance['r_reward']   = np.array(f['significance']['r_reward'])
-    significance['r_punish']   = np.array(f['significance']['r_punish'])
-    significance['r_lick']     = np.array(f['significance']['r_lick'])
->>>>>>> fb6c48a8
-    return significance
-
-
-# read bpod session data.
-def read_bpod_mat_data(ops):
-    def _check_keys(d):
-        for key in d:
-            if isinstance(d[key], sio.matlab.mat_struct):
-                d[key] = _todict(d[key])
-        return d
-
-    def _todict(matobj):
-        d = {}
-        for strg in matobj._fieldnames:
-            elem = matobj.__dict__[strg]
-            if isinstance(elem, sio.matlab.mat_struct):
-                d[strg] = _todict(elem)
-            elif isinstance(elem, np.ndarray):
-                d[strg] = _tolist(elem)
-            else:
-                d[strg] = elem
-        return d
-
-    def _tolist(ndarray):
-        elem_list = []
-        for sub_elem in ndarray:
-            if isinstance(sub_elem, sio.matlab.mat_struct):
-                elem_list.append(_todict(sub_elem))
-            elif isinstance(sub_elem, np.ndarray):
-                elem_list.append(_tolist(sub_elem))
-            else:
-                elem_list.append(sub_elem)
-        return elem_list
-<<<<<<< HEAD
-
-=======
->>>>>>> fb6c48a8
-    def get_push_onset(js_pos, js_time, start_time, end_time):
-        def find_half_peak_point_before(velocity, peak_idx):
-            half_peak_value = 2.5
-            for i in range(peak_idx - 1, -1, -1):
-                if velocity[i] <= half_peak_value:
-                    return i
-            return 0
-<<<<<<< HEAD
-
-=======
->>>>>>> fb6c48a8
-        def find_onethird_peak_point_before(velocity, peak_idx):
-            peak_value = velocity[peak_idx]
-            onethird_peak_value = peak_value * 0.4
-            for i in range(peak_idx - 1, -1, -1):
-                if velocity[i] <= onethird_peak_value:
-                    return i
-            return 0
-<<<<<<< HEAD
-
-        def velocity_onset(js_pos, start, end):
-            start = max(0, start)
-            end = min(len(js_pos), end)
-            peaks, _ = find_peaks(js_pos[start:end], distance=65, height=5)
-=======
-        def velocity_onset(js_pos, start, end):
-            start = max(0,start)
-            end = min(len(js_pos), end)
-            peaks,_ = find_peaks(js_pos[start:end],distance=65, height=5)
->>>>>>> fb6c48a8
-            onset4velocity = []
-            if len(peaks) >= 1:
-                peaks = peaks + start
-            if len(peaks) == 0:
-                peaks = end
-<<<<<<< HEAD
-                onset4velocity.append(
-                    find_onethird_peak_point_before(js_pos, peaks))
-                return onset4velocity
-            if len(peaks) >= 1:
-                peaks = np.hstack((peaks, end))
-                for i in range(0, len(peaks)):
-                    onset4velocity.append(
-                        find_onethird_peak_point_before(js_pos, peaks[i]))
-=======
-                onset4velocity.append(find_onethird_peak_point_before(js_pos,peaks))
-                return onset4velocity
-            if len(peaks) >= 1:
-                peaks = np.hstack((peaks,end))
-                for i in range(0, len(peaks)):
-                    onset4velocity.append(find_onethird_peak_point_before(js_pos, peaks[i]))
->>>>>>> fb6c48a8
-                return onset4velocity
-        interpolator = interp1d(js_time, js_pos, bounds_error=False)
-        new_time = np.arange(0, 60000, 1)
-        new_pos = interpolator(new_time)
-        idx_start = np.argmin(np.abs(new_time - start_time))
-        idx_end = np.argmin(np.abs(new_time - end_time))
-        new_pos = savgol_filter(new_pos, window_length=40, polyorder=3)
-        vel = np.gradient(new_pos, new_time)
-        vel = savgol_filter(vel, window_length=40, polyorder=1)
-        onset4velocity = velocity_onset(vel, idx_start, idx_end)
-        if onset4velocity[0] == 0:
-            push = np.array([np.nan])
-        else:
-            push = np.array([new_time[onset4velocity[0]]])
-        return push
-<<<<<<< HEAD
-
-=======
->>>>>>> fb6c48a8
-    def main():
-        raw = sio.loadmat(
-            os.path.join(ops['save_path0'], 'bpod_session_data.mat'),
-            struct_as_record=False, squeeze_me=True)
-        raw = _check_keys(raw)['SessionData']
-        trial_vis1 = []
-        trial_push1 = []
-        trial_retract1 = []
-        trial_vis2 = []
-        trial_wait2 = []
-        trial_push2 = []
-        trial_retract2 = []
-        trial_reward = []
-        trial_punish = []
-        trial_no1stpush = []
-        trial_no2ndpush = []
-        trial_early2ndpush = []
-        trial_iti = []
-        trial_lick = []
-        trial_delay = []
-        trial_js_pos = []
-        trial_js_time = []
-        for i in range(raw['nTrials']):
-            trial_states = raw['RawEvents']['Trial'][i]['States']
-            trial_events = raw['RawEvents']['Trial'][i]['Events']
-            # push onset.
-            start = 1000*np.array(trial_states['VisDetect1'][0]).reshape(-1)
-            end = 1000*np.array(trial_states['LeverRetract1'][0]).reshape(-1)
-            push1 = get_push_onset(
-                np.array(raw['EncoderData'][i]['Positions']).reshape(-1),
-                1000*np.array(raw['EncoderData'][i]['Times']).reshape(-1),
-                start, end)
-            start = 1000*np.array(trial_states['WaitForPress2'][0]).reshape(-1)
-            if ('RotaryEncoder1_1' in trial_events.keys() and
-<<<<<<< HEAD
-                np.size(trial_events['RotaryEncoder1_1']) > 1
-                ):
-                end = 1000 * \
-                    np.array(trial_events['RotaryEncoder1_1'][1]).reshape(-1)
-=======
-                np.size(trial_events['RotaryEncoder1_1'])>1
-                ):
-                end = 1000*np.array(trial_events['RotaryEncoder1_1'][1]).reshape(-1)
->>>>>>> fb6c48a8
-            else:
-                end = np.array([np.nan])
-            push2 = get_push_onset(
-                np.array(raw['EncoderData'][i]['Positions']).reshape(-1),
-                1000*np.array(raw['EncoderData'][i]['Times']).reshape(-1),
-                start, end)
-            if np.isnan(push1):
-                push2 = np.array([np.nan])
-            trial_push1.append(push1)
-            trial_push2.append(push2)
-            # 1st stim.
-<<<<<<< HEAD
-            trial_vis1.append(
-                1000*np.array(trial_states['VisualStimulus1']).reshape(-1))
-            # 1st retract.
-            trial_retract1.append(
-                1000*np.array(trial_states['LeverRetract1'][1]).reshape(-1))
-            # 2nd stim.
-            trial_vis2.append(
-                1000*np.array(trial_states['VisualStimulus2']).reshape(-1))
-            # wait for 2nd push.
-            trial_wait2.append(
-                1000*np.array(trial_states['WaitForPress2'][0]).reshape(-1))
-            # 2nd retract.
-            trial_retract2.append(
-                1000*np.array(trial_states['LeverRetract2'][0]).reshape(-1))
-            # reward.
-            trial_reward.append(
-                1000*np.array(trial_states['Reward']).reshape(-1))
-            # punish.
-            trial_punish.append(
-                1000*np.array(trial_states['Punish']).reshape(-1))
-            # did not push 1.
-            trial_no1stpush.append(
-                1000*np.array(trial_states['DidNotPress1']).reshape(-1))
-            # did not push 2.
-            trial_no2ndpush.append(
-                1000*np.array(trial_states['DidNotPress2']).reshape(-1))
-            # early push 2.
-            trial_early2ndpush.append(
-                1000*np.array(trial_states['EarlyPress2']).reshape(-1))
-            # licking events.
-            if 'Port2In' in trial_events.keys():
-                lick_all = 1000 * \
-                    np.array(trial_events['Port2In']).reshape(1, -1)
-                lick_label = np.zeros_like(lick_all).reshape(1, -1)
-                lick_label[lick_all > 1000 *
-                           np.array(trial_states['Reward'][0])] = 1
-                trial_lick.append(np.concatenate(
-                    (lick_all, lick_label), axis=0))
-            else:
-                trial_lick.append(np.array([[np.nan], [np.nan]]))
-=======
-            trial_vis1.append(1000*np.array(trial_states['VisualStimulus1']).reshape(-1))
-            # 1st retract.
-            trial_retract1.append(1000*np.array(trial_states['LeverRetract1'][1]).reshape(-1))
-            # 2nd stim.
-            trial_vis2.append(1000*np.array(trial_states['VisualStimulus2']).reshape(-1))
-            # wait for 2nd push.
-            trial_wait2.append(1000*np.array(trial_states['WaitForPress2'][0]).reshape(-1))
-            # 2nd retract.
-            trial_retract2.append(1000*np.array(trial_states['LeverRetract2'][0]).reshape(-1))
-            # reward.
-            trial_reward.append(1000*np.array(trial_states['Reward']).reshape(-1))
-            # punish.
-            trial_punish.append(1000*np.array(trial_states['Punish']).reshape(-1))
-            # did not push 1.
-            trial_no1stpush.append(1000*np.array(trial_states['DidNotPress1']).reshape(-1))
-            # did not push 2.
-            trial_no2ndpush.append(1000*np.array(trial_states['DidNotPress2']).reshape(-1))
-            # early push 2.
-            trial_early2ndpush.append(1000*np.array(trial_states['EarlyPress2']).reshape(-1))
-            # licking events.
-            if 'Port2In' in trial_events.keys():
-                lick_all = 1000*np.array(trial_events['Port2In']).reshape(1,-1)
-                lick_label = np.zeros_like(lick_all).reshape(1,-1)
-                lick_label[lick_all>1000*np.array(trial_states['Reward'][0])] = 1
-                trial_lick.append(np.concatenate((lick_all, lick_label), axis=0))
-            else:
-                trial_lick.append(np.array([[np.nan],[np.nan]]))
->>>>>>> fb6c48a8
-            # iti.
-            trial_iti.append(1000*np.array(trial_states['ITI']).reshape(-1))
-            # delay
-            if np.min(raw['TrialTypes']) == np.max(raw['TrialTypes']):
-<<<<<<< HEAD
-                trial_delay.append(
-                    1000*raw['TrialSettings'][i]['GUI']['PressVisDelayLong_s'])
-            else:
-                if 'PrePress2DelayShort_s' in raw['TrialSettings'][i]['GUI'].keys():
-                    if raw['TrialTypes'][i] == 1:
-                        trial_delay.append(
-                            1000*raw['TrialSettings'][i]['GUI']['PrePress2DelayShort_s'])
-                    if raw['TrialTypes'][i] == 2:
-                        trial_delay.append(
-                            1000*raw['TrialSettings'][i]['GUI']['PrePress2DelayLong_s'])
-                else:
-                    if raw['TrialTypes'][i] == 1:
-                        trial_delay.append(
-                            1000*raw['TrialSettings'][i]['GUI']['PressVisDelayShort_s'])
-                    if raw['TrialTypes'][i] == 2:
-                        trial_delay.append(
-                            1000*raw['TrialSettings'][i]['GUI']['PressVisDelayLong_s'])
-            # joystick trajectory.
-            js_pos = np.array(raw['EncoderData'][i]['Positions'])
-            js_time = 1000*np.array(raw['EncoderData'][i]['Times'])
-            if np.abs(js_pos[0]) > 0.9:
-                trial_js_pos.append(np.array([0, 0, 0, 0, 0]))
-                trial_js_time.append(np.array([0, 1, 2, 3, 4]))
-=======
-                trial_delay.append(1000*raw['TrialSettings'][i]['GUI']['PressVisDelayLong_s'])
-            else:
-                if 'PrePress2DelayShort_s' in raw['TrialSettings'][i]['GUI'].keys():
-                    if raw['TrialTypes'][i] == 1:
-                        trial_delay.append(1000*raw['TrialSettings'][i]['GUI']['PrePress2DelayShort_s'])
-                    if raw['TrialTypes'][i] == 2:
-                        trial_delay.append(1000*raw['TrialSettings'][i]['GUI']['PrePress2DelayLong_s'])
-                else:
-                    if raw['TrialTypes'][i] == 1:
-                        trial_delay.append(1000*raw['TrialSettings'][i]['GUI']['PressVisDelayShort_s'])
-                    if raw['TrialTypes'][i] == 2:
-                        trial_delay.append(1000*raw['TrialSettings'][i]['GUI']['PressVisDelayLong_s'])
-            # joystick trajectory.
-            js_pos = np.array(raw['EncoderData'][i]['Positions'])
-            js_time = 1000*np.array(raw['EncoderData'][i]['Times'])
-            if np.abs(js_pos[0]) > 0.9 or np.abs(js_time[0]) > 1e-5:
-                trial_js_pos.append(np.array([0,0,0,0,0]))
-                trial_js_time.append(np.array([0,1,2,3,4]))
->>>>>>> fb6c48a8
-            else:
-                trial_js_pos.append(js_pos)
-                trial_js_time.append(js_time)
-        bpod_sess_data = {
-<<<<<<< HEAD
-            'trial_types': np.array(raw['TrialTypes']),
-            'trial_vis1': trial_vis1,
-            'trial_push1': trial_push1,
-            'trial_retract1': trial_retract1,
-            'trial_vis2': trial_vis2,
-            'trial_wait2': trial_wait2,
-            'trial_push2': trial_push2,
-            'trial_retract2': trial_retract2,
-            'trial_reward': trial_reward,
-            'trial_punish': trial_punish,
-            'trial_no1stpush': trial_no1stpush,
-            'trial_no2ndpush': trial_no2ndpush,
-            'trial_early2ndpush': trial_early2ndpush,
-            'trial_iti': trial_iti,
-            'trial_lick': trial_lick,
-            'trial_delay': trial_delay,
-            'trial_js_pos': trial_js_pos,
-            'trial_js_time': trial_js_time,
-        }
-=======
-            'trial_types'        : np.array(raw['TrialTypes']),
-            'trial_vis1'         : trial_vis1,
-            'trial_push1'        : trial_push1,
-            'trial_retract1'     : trial_retract1,
-            'trial_vis2'         : trial_vis2,
-            'trial_wait2'        : trial_wait2,
-            'trial_push2'        : trial_push2,
-            'trial_retract2'     : trial_retract2,
-            'trial_reward'       : trial_reward,
-            'trial_punish'       : trial_punish,
-            'trial_no1stpush'    : trial_no1stpush,
-            'trial_no2ndpush'    : trial_no2ndpush,
-            'trial_early2ndpush' : trial_early2ndpush,
-            'trial_iti'          : trial_iti,
-            'trial_lick'         : trial_lick,
-            'trial_delay'        : trial_delay,
-            'trial_js_pos'       : trial_js_pos,
-            'trial_js_time'      : trial_js_time,
-            }
->>>>>>> fb6c48a8
-        return bpod_sess_data
-    bpod_sess_data = main()
-    return bpod_sess_data
+#!/usr/bin/env python3
+
+import os
+import h5py
+import numpy as np
+import scipy.io as sio
+from scipy.signal import find_peaks
+from scipy.signal import savgol_filter
+from scipy.interpolate import interp1d
+
+# read raw_voltages.h5.
+
+
+def read_raw_voltages(ops):
+    f = h5py.File(
+        os.path.join(ops['save_path0'], 'raw_voltages.h5'),
+        'r')
+    try:
+        vol_time = np.array(f['raw']['vol_time'])
+        vol_start = np.array(f['raw']['vol_start'])
+        vol_stim_vis = np.array(f['raw']['vol_stim_vis'])
+        vol_hifi = np.array(f['raw']['vol_hifi'])
+        vol_img = np.array(f['raw']['vol_img'])
+        vol_stim_aud = np.array(f['raw']['vol_stim_aud'])
+        vol_flir = np.array(f['raw']['vol_flir'])
+        vol_pmt = np.array(f['raw']['vol_pmt'])
+        vol_led = np.array(f['raw']['vol_led'])
+    except:
+        vol_time = np.array(f['raw']['vol_time'])
+        vol_start = np.array(f['raw']['vol_start_bin'])
+        vol_stim_vis = np.array(f['raw']['vol_stim_bin'])
+        vol_img = np.array(f['raw']['vol_img_bin'])
+        vol_hifi = np.zeros_like(vol_time)
+        vol_stim_aud = np.zeros_like(vol_time)
+        vol_flir = np.zeros_like(vol_time)
+        vol_pmt = np.zeros_like(vol_time)
+        vol_led = np.zeros_like(vol_time)
+    f.close()
+
+    return [vol_time, vol_start, vol_stim_vis, vol_img, 
+            vol_hifi, vol_stim_aud, vol_flir,
+            vol_pmt, vol_led]
+
+
+# read masks.
+def read_masks(ops):
+    f = h5py.File(os.path.join(ops['save_path0'], 'masks.h5'), 'r')
+    labels = np.array(f['labels'])
+    masks = np.array(f['masks_func'])
+    mean_func = np.array(f['mean_func'])
+    max_func = np.array(f['max_func'])
+    mean_anat = np.array(f['mean_anat']) if ops['nchannels'] == 2 else None
+    masks_anat = np.array(f['masks_anat']) if ops['nchannels'] == 2 else None
+    masks_anat_corrected = np.array(
+        f['masks_anat_corrected']) if ops['nchannels'] == 2 else None
+    f.close()
+    return [labels, masks, mean_func, max_func, mean_anat, masks_anat, masks_anat_corrected]
+
+
+# read motion correction offsets.
+def read_move_offset(ops):
+    f = h5py.File(os.path.join(ops['save_path0'], 'move_offset.h5'), 'r')
+    xoff = np.array(f['xoff'])
+    yoff = np.array(f['yoff'])
+    f.close()
+    return [xoff, yoff]
+
+
+# read dff traces.
+def read_dff(ops):
+    f = h5py.File(os.path.join(ops['save_path0'], 'dff.h5'), 'r')
+    dff = np.array(f['dff'])
+    f.close()
+    return dff
+
+
+# read trailized neural traces with stimulus alignment.
+def read_neural_trials(ops, cate_delay):
+    # read h5 file.
+    f = h5py.File(
+        os.path.join(ops['save_path0'], 'neural_trials.h5'),
+        'r')
+    neural_trials = dict()
+    for trial in f['trial_id'].keys():
+        neural_trials[trial] = dict()
+        for data in f['trial_id'][trial].keys():
+            neural_trials[trial][data] = np.array(f['trial_id'][trial][data])
+    f.close()
+    partition = 4
+    # resort delay settings.
+    start = np.min(np.array([t for t in neural_trials.keys()]).astype('int32'))
+    end   = np.max(np.array([t for t in neural_trials.keys()]).astype('int32'))
+    trial_idx = np.arange(start, end+1)
+    trial_delay = np.array([neural_trials[str(t)]['trial_delay'] for t in trial_idx])
+    # mark short and long delay trials short:0 long:1.
+    trial_type = np.zeros_like(trial_delay)
+    trial_type[trial_delay>cate_delay] = 1
+    # mark epoch trials unvalid:-1 early:1 late:0
+    block_change = np.diff(trial_type, prepend=0)
+    block_change[block_change!=0] = 1
+    block_change[0] = 1
+    block_change[-1] = 1
+    block_change = np.where(block_change==1)[0]
+    block_epoch = np.zeros_like(trial_type)
+    for start, end in zip(block_change[:-1], block_change[1:]):
+        tran = start + (end - start) // partition
+        block_epoch[start:tran] = 1
+    block_epoch[:block_change[1]] = -1
+    # write into neural trials.
+    for i in range(len(trial_idx)):
+        neural_trials[str(trial_idx[i])]['trial_type'] = trial_type[i]
+        neural_trials[str(trial_idx[i])]['block_epoch'] = block_epoch[i]
+    return neural_trials
+
+
+# read significance test label results.
+def read_significance(ops):
+    f = h5py.File(
+        os.path.join(ops['save_path0'], 'significance.h5'),
+        'r')
+    significance = {}
+
+#     significance['r_vis'] = np.array(f['significance']['r_vis'])
+#     significance['r_push'] = np.array(f['significance']['r_push'])
+#     significance['r_retract'] = np.array(f['significance']['r_retract'])
+#     significance['r_wait'] = np.array(f['significance']['r_wait'])
+#     significance['r_reward'] = np.array(f['significance']['r_reward'])
+#     significance['r_punish'] = np.array(f['significance']['r_punish'])
+#     significance['r_lick'] = np.array(f['significance']['r_lick'])
+
+    significance['r_vis1']     = np.array(f['significance']['r_vis1'])
+    significance['r_push1']    = np.array(f['significance']['r_push1'])
+    significance['r_retract1'] = np.array(f['significance']['r_retract1'])
+    significance['r_vis2']     = np.array(f['significance']['r_vis2'])
+    significance['r_push2']    = np.array(f['significance']['r_push2'])
+    significance['r_retract2'] = np.array(f['significance']['r_retract2'])
+    significance['r_wait']     = np.array(f['significance']['r_wait'])
+    significance['r_reward']   = np.array(f['significance']['r_reward'])
+    significance['r_punish']   = np.array(f['significance']['r_punish'])
+    significance['r_lick']     = np.array(f['significance']['r_lick'])
+
+    return significance
+
+
+# read bpod session data.
+def read_bpod_mat_data(ops):
+    def _check_keys(d):
+        for key in d:
+            if isinstance(d[key], sio.matlab.mat_struct):
+                d[key] = _todict(d[key])
+        return d
+
+    def _todict(matobj):
+        d = {}
+        for strg in matobj._fieldnames:
+            elem = matobj.__dict__[strg]
+            if isinstance(elem, sio.matlab.mat_struct):
+                d[strg] = _todict(elem)
+            elif isinstance(elem, np.ndarray):
+                d[strg] = _tolist(elem)
+            else:
+                d[strg] = elem
+        return d
+
+    def _tolist(ndarray):
+        elem_list = []
+        for sub_elem in ndarray:
+            if isinstance(sub_elem, sio.matlab.mat_struct):
+                elem_list.append(_todict(sub_elem))
+            elif isinstance(sub_elem, np.ndarray):
+                elem_list.append(_tolist(sub_elem))
+            else:
+                elem_list.append(sub_elem)
+        return elem_list
+
+    def get_push_onset(js_pos, js_time, start_time, end_time):
+        def find_half_peak_point_before(velocity, peak_idx):
+            half_peak_value = 2.5
+            for i in range(peak_idx - 1, -1, -1):
+                if velocity[i] <= half_peak_value:
+                    return i
+            return 0
+
+        def find_onethird_peak_point_before(velocity, peak_idx):
+            peak_value = velocity[peak_idx]
+            onethird_peak_value = peak_value * 0.4
+            for i in range(peak_idx - 1, -1, -1):
+                if velocity[i] <= onethird_peak_value:
+                    return i
+            return 0
+
+        def velocity_onset(js_pos, start, end):
+            start = max(0,start)
+            end = min(len(js_pos), end)
+            peaks,_ = find_peaks(js_pos[start:end],distance=65, height=5)
+
+            onset4velocity = []
+            if len(peaks) >= 1:
+                peaks = peaks + start
+            if len(peaks) == 0:
+                peaks = end
+#                 onset4velocity.append(
+#                     find_onethird_peak_point_before(js_pos, peaks))
+#                 return onset4velocity
+#             if len(peaks) >= 1:
+#                 peaks = np.hstack((peaks, end))
+#                 for i in range(0, len(peaks)):
+#                     onset4velocity.append(
+#                         find_onethird_peak_point_before(js_pos, peaks[i]))
+                onset4velocity.append(find_onethird_peak_point_before(js_pos,peaks))
+                return onset4velocity
+  
+            if len(peaks) >= 1:
+                peaks = np.hstack((peaks,end))
+                for i in range(0, len(peaks)):
+                    onset4velocity.append(find_onethird_peak_point_before(js_pos, peaks[i]))
+                return onset4velocity
+              
+        interpolator = interp1d(js_time, js_pos, bounds_error=False)
+        new_time = np.arange(0, 60000, 1)
+        new_pos = interpolator(new_time)
+        idx_start = np.argmin(np.abs(new_time - start_time))
+        idx_end = np.argmin(np.abs(new_time - end_time))
+        new_pos = savgol_filter(new_pos, window_length=40, polyorder=3)
+        vel = np.gradient(new_pos, new_time)
+        vel = savgol_filter(vel, window_length=40, polyorder=1)
+        onset4velocity = velocity_onset(vel, idx_start, idx_end)
+        if onset4velocity[0] == 0:
+            push = np.array([np.nan])
+        else:
+            push = np.array([new_time[onset4velocity[0]]])
+        return push
+
+    def main():
+        raw = sio.loadmat(
+            os.path.join(ops['save_path0'], 'bpod_session_data.mat'),
+            struct_as_record=False, squeeze_me=True)
+        raw = _check_keys(raw)['SessionData']
+        trial_vis1 = []
+        trial_push1 = []
+        trial_retract1 = []
+        trial_vis2 = []
+        trial_wait2 = []
+        trial_push2 = []
+        trial_retract2 = []
+        trial_reward = []
+        trial_punish = []
+        trial_no1stpush = []
+        trial_no2ndpush = []
+        trial_early2ndpush = []
+        trial_iti = []
+        trial_lick = []
+        trial_delay = []
+        trial_js_pos = []
+        trial_js_time = []
+        for i in range(raw['nTrials']):
+            trial_states = raw['RawEvents']['Trial'][i]['States']
+            trial_events = raw['RawEvents']['Trial'][i]['Events']
+            # push onset.
+            start = 1000*np.array(trial_states['VisDetect1'][0]).reshape(-1)
+            end = 1000*np.array(trial_states['LeverRetract1'][0]).reshape(-1)
+            push1 = get_push_onset(
+                np.array(raw['EncoderData'][i]['Positions']).reshape(-1),
+                1000*np.array(raw['EncoderData'][i]['Times']).reshape(-1),
+                start, end)
+            start = 1000*np.array(trial_states['WaitForPress2'][0]).reshape(-1)
+            if ('RotaryEncoder1_1' in trial_events.keys() and np.size(trial_events['RotaryEncoder1_1'])>1):
+
+#                 np.size(trial_events['RotaryEncoder1_1']) > 1
+#                 ):
+#                 end = 1000 * \
+#                     np.array(trial_events['RotaryEncoder1_1'][1]).reshape(-1)
+
+                end = 1000*np.array(trial_events['RotaryEncoder1_1'][1]).reshape(-1)
+
+            else:
+                end = np.array([np.nan])
+            push2 = get_push_onset(
+                np.array(raw['EncoderData'][i]['Positions']).reshape(-1),
+                1000*np.array(raw['EncoderData'][i]['Times']).reshape(-1),
+                start, end)
+            if np.isnan(push1):
+                push2 = np.array([np.nan])
+            trial_push1.append(push1)
+            trial_push2.append(push2)
+            
+            # 1st stim.
+#             trial_vis1.append(
+#                 1000*np.array(trial_states['VisualStimulus1']).reshape(-1))
+#             # 1st retract.
+#             trial_retract1.append(
+#                 1000*np.array(trial_states['LeverRetract1'][1]).reshape(-1))
+#             # 2nd stim.
+#             trial_vis2.append(
+#                 1000*np.array(trial_states['VisualStimulus2']).reshape(-1))
+#             # wait for 2nd push.
+#             trial_wait2.append(
+#                 1000*np.array(trial_states['WaitForPress2'][0]).reshape(-1))
+#             # 2nd retract.
+#             trial_retract2.append(
+#                 1000*np.array(trial_states['LeverRetract2'][0]).reshape(-1))
+#             # reward.
+#             trial_reward.append(
+#                 1000*np.array(trial_states['Reward']).reshape(-1))
+#             # punish.
+#             trial_punish.append(
+#                 1000*np.array(trial_states['Punish']).reshape(-1))
+#             # did not push 1.
+#             trial_no1stpush.append(
+#                 1000*np.array(trial_states['DidNotPress1']).reshape(-1))
+#             # did not push 2.
+#             trial_no2ndpush.append(
+#                 1000*np.array(trial_states['DidNotPress2']).reshape(-1))
+#             # early push 2.
+#             trial_early2ndpush.append(
+#                 1000*np.array(trial_states['EarlyPress2']).reshape(-1))
+#             # licking events.
+#             if 'Port2In' in trial_events.keys():
+#                 lick_all = 1000 * \
+#                     np.array(trial_events['Port2In']).reshape(1, -1)
+#                 lick_label = np.zeros_like(lick_all).reshape(1, -1)
+#                 lick_label[lick_all > 1000 *
+#                            np.array(trial_states['Reward'][0])] = 1
+#                 trial_lick.append(np.concatenate(
+#                     (lick_all, lick_label), axis=0))
+#             else:
+#                 trial_lick.append(np.array([[np.nan], [np.nan]]))
+            trial_vis1.append(1000*np.array(trial_states['VisualStimulus1']).reshape(-1))
+            # 1st retract.
+            trial_retract1.append(1000*np.array(trial_states['LeverRetract1'][1]).reshape(-1))
+            # 2nd stim.
+            trial_vis2.append(1000*np.array(trial_states['VisualStimulus2']).reshape(-1))
+            # wait for 2nd push.
+            trial_wait2.append(1000*np.array(trial_states['WaitForPress2'][0]).reshape(-1))
+            # 2nd retract.
+            trial_retract2.append(1000*np.array(trial_states['LeverRetract2'][0]).reshape(-1))
+            # reward.
+            trial_reward.append(1000*np.array(trial_states['Reward']).reshape(-1))
+            # punish.
+            trial_punish.append(1000*np.array(trial_states['Punish']).reshape(-1))
+            # did not push 1.
+            trial_no1stpush.append(1000*np.array(trial_states['DidNotPress1']).reshape(-1))
+            # did not push 2.
+            trial_no2ndpush.append(1000*np.array(trial_states['DidNotPress2']).reshape(-1))
+            # early push 2.
+            trial_early2ndpush.append(1000*np.array(trial_states['EarlyPress2']).reshape(-1))
+            # licking events.
+            if 'Port2In' in trial_events.keys():
+                lick_all = 1000*np.array(trial_events['Port2In']).reshape(1,-1)
+                lick_label = np.zeros_like(lick_all).reshape(1,-1)
+                lick_label[lick_all>1000*np.array(trial_states['Reward'][0])] = 1
+                trial_lick.append(np.concatenate((lick_all, lick_label), axis=0))
+            else:
+                trial_lick.append(np.array([[np.nan],[np.nan]]))
+                
+            # iti.
+            trial_iti.append(1000*np.array(trial_states['ITI']).reshape(-1))
+            # delay
+            if np.min(raw['TrialTypes']) == np.max(raw['TrialTypes']):
+
+#                 trial_delay.append(
+#                     1000*raw['TrialSettings'][i]['GUI']['PressVisDelayLong_s'])
+#             else:
+#                 if 'PrePress2DelayShort_s' in raw['TrialSettings'][i]['GUI'].keys():
+#                     if raw['TrialTypes'][i] == 1:
+#                         trial_delay.append(
+#                             1000*raw['TrialSettings'][i]['GUI']['PrePress2DelayShort_s'])
+#                     if raw['TrialTypes'][i] == 2:
+#                         trial_delay.append(
+#                             1000*raw['TrialSettings'][i]['GUI']['PrePress2DelayLong_s'])
+#                 else:
+#                     if raw['TrialTypes'][i] == 1:
+#                         trial_delay.append(
+#                             1000*raw['TrialSettings'][i]['GUI']['PressVisDelayShort_s'])
+#                     if raw['TrialTypes'][i] == 2:
+#                         trial_delay.append(
+#                             1000*raw['TrialSettings'][i]['GUI']['PressVisDelayLong_s'])
+#             # joystick trajectory.
+#             js_pos = np.array(raw['EncoderData'][i]['Positions'])
+#             js_time = 1000*np.array(raw['EncoderData'][i]['Times'])
+#             if np.abs(js_pos[0]) > 0.9:
+#                 trial_js_pos.append(np.array([0, 0, 0, 0, 0]))
+#                 trial_js_time.append(np.array([0, 1, 2, 3, 4]))
+
+                trial_delay.append(1000*raw['TrialSettings'][i]['GUI']['PressVisDelayLong_s'])
+            else:
+                if 'PrePress2DelayShort_s' in raw['TrialSettings'][i]['GUI'].keys():
+                    if raw['TrialTypes'][i] == 1:
+                        trial_delay.append(1000*raw['TrialSettings'][i]['GUI']['PrePress2DelayShort_s'])
+                    if raw['TrialTypes'][i] == 2:
+                        trial_delay.append(1000*raw['TrialSettings'][i]['GUI']['PrePress2DelayLong_s'])
+                else:
+                    if raw['TrialTypes'][i] == 1:
+                        trial_delay.append(1000*raw['TrialSettings'][i]['GUI']['PressVisDelayShort_s'])
+                    if raw['TrialTypes'][i] == 2:
+                        trial_delay.append(1000*raw['TrialSettings'][i]['GUI']['PressVisDelayLong_s'])
+            # joystick trajectory.
+            js_pos = np.array(raw['EncoderData'][i]['Positions'])
+            js_time = 1000*np.array(raw['EncoderData'][i]['Times'])
+            if np.abs(js_pos[0]) > 0.9 or np.abs(js_time[0]) > 1e-5:
+                trial_js_pos.append(np.array([0,0,0,0,0]))
+                trial_js_time.append(np.array([0,1,2,3,4]))
+            else:
+                trial_js_pos.append(js_pos)
+                trial_js_time.append(js_time)
+                
+        bpod_sess_data = {
+
+#             'trial_types': np.array(raw['TrialTypes']),
+#             'trial_vis1': trial_vis1,
+#             'trial_push1': trial_push1,
+#             'trial_retract1': trial_retract1,
+#             'trial_vis2': trial_vis2,
+#             'trial_wait2': trial_wait2,
+#             'trial_push2': trial_push2,
+#             'trial_retract2': trial_retract2,
+#             'trial_reward': trial_reward,
+#             'trial_punish': trial_punish,
+#             'trial_no1stpush': trial_no1stpush,
+#             'trial_no2ndpush': trial_no2ndpush,
+#             'trial_early2ndpush': trial_early2ndpush,
+#             'trial_iti': trial_iti,
+#             'trial_lick': trial_lick,
+#             'trial_delay': trial_delay,
+#             'trial_js_pos': trial_js_pos,
+#             'trial_js_time': trial_js_time,
+#         }
+
+            'trial_types'        : np.array(raw['TrialTypes']),
+            'trial_vis1'         : trial_vis1,
+            'trial_push1'        : trial_push1,
+            'trial_retract1'     : trial_retract1,
+            'trial_vis2'         : trial_vis2,
+            'trial_wait2'        : trial_wait2,
+            'trial_push2'        : trial_push2,
+            'trial_retract2'     : trial_retract2,
+            'trial_reward'       : trial_reward,
+            'trial_punish'       : trial_punish,
+            'trial_no1stpush'    : trial_no1stpush,
+            'trial_no2ndpush'    : trial_no2ndpush,
+            'trial_early2ndpush' : trial_early2ndpush,
+            'trial_iti'          : trial_iti,
+            'trial_lick'         : trial_lick,
+            'trial_delay'        : trial_delay,
+            'trial_js_pos'       : trial_js_pos,
+            'trial_js_time'      : trial_js_time,
+            }
+
+        return bpod_sess_data
+    bpod_sess_data = main()
+    
+    return bpod_sess_data