#!/usr/bin/env python3

import os
import h5py
import numpy as np
from scipy.stats import ks_2samp

from modules.Alignment import get_stim_response
from modules.Alignment import get_outcome_response
from modules.Alignment import get_motor_response
from modules.Alignment import get_lick_response
from modules.ReadResults import read_neural_trials


# compute indice with givn time window for df/f.
def get_frame_idx_from_time(timestamps, l_time, r_time):
    l_idx = np.argmin(np.abs(timestamps-l_time))
    r_idx = np.argmin(np.abs(timestamps-r_time))
    return l_idx, r_idx


# label ROIs responsiveness comparing baseline and early window.
def test_win(neu_seq, neu_time, win_base, win_early):
<<<<<<< HEAD
    p_thres = 0.05
    responsive = np.zeros(neu_seq.shape[1])
    for i in range(neu_seq.shape[1]):
        l_base, r_base = get_frame_idx_from_time(neu_time, win_base[0], win_base[1])
        l_early, r_early = get_frame_idx_from_time(neu_time, win_early[0], win_early[1])
        neu_base = np.mean(neu_seq[:,i,l_base:r_base], axis=0)
        neu_early = np.mean(neu_seq[:,i,l_early:r_early], axis=0)
        pvalue = ks_2samp(neu_base, neu_early)[1]
        responsive[i] = 1 if pvalue < p_thres else 0
    responsive = responsive.astype('bool')
    return responsive
=======
    if np.isnan(np.sum(neu_seq)):
        return np.array([np.nan])
    else:
        p_thres = 0.05
        responsive = np.zeros(neu_seq.shape[1])
        for i in range(neu_seq.shape[1]):
            l_base, r_base = get_frame_idx_from_time(neu_time, win_base[0], win_base[1])
            l_early, r_early = get_frame_idx_from_time(neu_time, win_early[0], win_early[1])
            neu_base = np.mean(neu_seq[:,i,l_base:r_base], axis=0)
            neu_early = np.mean(neu_seq[:,i,l_early:r_early], axis=0)
            pvalue = ks_2samp(neu_base, neu_early)[1]
            responsive[i] = 1 if pvalue < p_thres else 0
        responsive = responsive.astype('bool')
        return responsive
>>>>>>> fb6c48a8


# save significance label results.
def save_significance(
        ops,
<<<<<<< HEAD
        r_vis, r_push, r_retract, r_wait,
        r_reward, r_punish, r_lick
=======
        r_vis1, r_push1, r_retract1,
        r_vis2, r_push2, r_retract2,
        r_wait, r_reward, r_punish, r_lick
>>>>>>> fb6c48a8
        ):
    f = h5py.File(
        os.path.join(ops['save_path0'], 'significance.h5'),
        'w')
    grp = f.create_group('significance')
<<<<<<< HEAD
    grp['r_vis']     = r_vis
    grp['r_push']    = r_push
    grp['r_retract'] = r_retract
    grp['r_wait']    = r_wait
    grp['r_reward']  = r_reward
    grp['r_punish']  = r_punish
    grp['r_lick']    = r_lick
=======
    grp['r_vis1']     = r_vis1
    grp['r_push1']    = r_push1
    grp['r_retract1'] = r_retract1
    grp['r_vis2']     = r_vis2
    grp['r_push2']    = r_push2
    grp['r_retract2'] = r_retract2
    grp['r_wait']     = r_wait
    grp['r_reward']   = r_reward
    grp['r_punish']   = r_punish
    grp['r_lick']     = r_lick
>>>>>>> fb6c48a8
    f.close()
    

def run(ops, cate_delay):
    print('===============================================')
    print('============== significance test ==============')
    print('===============================================')
    print('Aligning neural population response')
<<<<<<< HEAD
    neural_trials = read_neural_trials(ops)
    [neu_seq_vis1, neu_time_vis1, _, _, _] = get_stim_response(
            neural_trials, 'trial_vis1', 5, 75)
    [neu_seq_push1, neu_time_push1, _, _] = get_motor_response(
        neural_trials, 'trial_push1', 30, 50)
    [neu_seq_retract1, neu_time_retract1, _, _] = get_motor_response(
        neural_trials, 'trial_retract1', 30, 50)
    [neu_seq_wait2, neu_time_wait2, _, _] = get_motor_response(
        neural_trials, 'trial_wait2', 30, 50)
    [neu_seq_reward, neu_time_reward, _, _, _] = get_outcome_response(
            neural_trials, 'trial_reward', 30, 50)
    [neu_seq_punish, neu_time_punish, _, _, _] = get_outcome_response(
=======
    neural_trials = read_neural_trials(ops, cate_delay)
    [neu_seq_vis1, neu_time_vis1, _, _, _, _] = get_stim_response(
            neural_trials, 'trial_vis1', 5, 75)
    [neu_seq_push1, neu_time_push1, _, _, _] = get_motor_response(
        neural_trials, 'trial_push1', 30, 50)
    [neu_seq_retract1, neu_time_retract1, _, _, _] = get_motor_response(
        neural_trials, 'trial_retract1', 30, 50)
    [neu_seq_vis2, neu_time_vis2, _, _, _, _] = get_stim_response(
            neural_trials, 'trial_vis2', 5, 75)
    [neu_seq_push2, neu_time_push2, _, _, _] = get_motor_response(
        neural_trials, 'trial_push2', 30, 50)
    [neu_seq_retract2, neu_time_retract2, _, _, _] = get_motor_response(
        neural_trials, 'trial_retract2', 30, 50)
    [neu_seq_wait2, neu_time_wait2, _, _, _] = get_motor_response(
        neural_trials, 'trial_wait2', 30, 50)
    [neu_seq_reward, neu_time_reward, _, _, _, _] = get_outcome_response(
            neural_trials, 'trial_reward', 30, 50)
    [neu_seq_punish, neu_time_punish, _, _, _, _] = get_outcome_response(
>>>>>>> fb6c48a8
            neural_trials, 'trial_punish', 30, 50)
    [neu_seq_lick, neu_time_lick, _] = get_lick_response(
        neural_trials, 30, 50)
    print('Running statistics test')
<<<<<<< HEAD
    r_vis     = test_win(neu_seq_vis1,     neu_time_vis1,     [-100,0], [50,250])
    r_push    = test_win(neu_seq_push1,    neu_time_push1,    [-500,0], [50,250])
    r_retract = test_win(neu_seq_retract1, neu_time_retract1, [-500,0], [50,250])
    r_wait    = test_win(neu_seq_wait2,    neu_time_wait2,    [-500,0], [50,250])
    r_reward  = test_win(neu_seq_reward,   neu_time_reward,   [-500,0], [50,250])
    r_punish  = test_win(neu_seq_punish,   neu_time_punish,   [-500,0], [50,250])
    r_lick    = test_win(neu_seq_lick,     neu_time_lick,     [-500,0], [50,250])
    print('{}/{} ROIs responsive to vis'.format(np.sum(r_vis), len(r_vis)))
    print('{}/{} ROIs responsive to push'.format(np.sum(r_push), len(r_push)))
    print('{}/{} ROIs responsive to retract'.format(np.sum(r_retract), len(r_retract)))
=======
    r_vis1     = test_win(neu_seq_vis1,     neu_time_vis1,     [-200,0], [0,200])
    r_push1    = test_win(neu_seq_push1,    neu_time_push1,    [-200,0], [0,200])
    r_retract1 = test_win(neu_seq_retract1, neu_time_retract1, [-200,0], [0,200])
    r_vis2     = test_win(neu_seq_vis2,     neu_time_vis2,     [-200,0], [0,200])
    r_push2    = test_win(neu_seq_push2,    neu_time_push2,    [-200,0], [0,200])
    r_retract2 = test_win(neu_seq_retract2, neu_time_retract2, [-200,0], [0,200])
    r_wait     = test_win(neu_seq_wait2,    neu_time_wait2,    [-200,0], [0,200])
    r_reward   = test_win(neu_seq_reward,   neu_time_reward,   [-200,0], [0,200])
    r_punish   = test_win(neu_seq_punish,   neu_time_punish,   [-200,0], [0,200])
    r_lick     = test_win(neu_seq_lick,     neu_time_lick,     [-200,0], [0,200])
    print('{}/{} ROIs responsive to vis1'.format(np.sum(r_vis1), len(r_vis1)))
    print('{}/{} ROIs responsive to push1'.format(np.sum(r_push1), len(r_push1)))
    print('{}/{} ROIs responsive to retract1'.format(np.sum(r_retract1), len(r_retract1)))
    print('{}/{} ROIs responsive to vis2'.format(np.sum(r_vis2), len(r_vis2)))
    print('{}/{} ROIs responsive to push2'.format(np.sum(r_push2), len(r_push2)))
    print('{}/{} ROIs responsive to retract2'.format(np.sum(r_retract2), len(r_retract2)))
>>>>>>> fb6c48a8
    print('{}/{} ROIs responsive to wait'.format(np.sum(r_wait), len(r_wait)))
    print('{}/{} ROIs responsive to reward'.format(np.sum(r_reward), len(r_reward)))
    print('{}/{} ROIs responsive to punish'.format(np.sum(r_punish), len(r_punish)))
    print('{}/{} ROIs responsive to lick'.format(np.sum(r_lick), len(r_lick)))
    save_significance(
        ops,
<<<<<<< HEAD
        r_vis, r_push, r_retract, r_wait,
        r_reward, r_punish, r_lick)
=======
        r_vis1, r_push1, r_retract1,
        r_vis2, r_push2, r_retract2,
        r_wait, r_reward, r_punish, r_lick)
>>>>>>> fb6c48a8
    
    
    
    <|MERGE_RESOLUTION|>--- conflicted
+++ resolved
@@ -1,181 +1,179 @@
-#!/usr/bin/env python3
-
-import os
-import h5py
-import numpy as np
-from scipy.stats import ks_2samp
-
-from modules.Alignment import get_stim_response
-from modules.Alignment import get_outcome_response
-from modules.Alignment import get_motor_response
-from modules.Alignment import get_lick_response
-from modules.ReadResults import read_neural_trials
-
-
-# compute indice with givn time window for df/f.
-def get_frame_idx_from_time(timestamps, l_time, r_time):
-    l_idx = np.argmin(np.abs(timestamps-l_time))
-    r_idx = np.argmin(np.abs(timestamps-r_time))
-    return l_idx, r_idx
-
-
-# label ROIs responsiveness comparing baseline and early window.
-def test_win(neu_seq, neu_time, win_base, win_early):
-<<<<<<< HEAD
-    p_thres = 0.05
-    responsive = np.zeros(neu_seq.shape[1])
-    for i in range(neu_seq.shape[1]):
-        l_base, r_base = get_frame_idx_from_time(neu_time, win_base[0], win_base[1])
-        l_early, r_early = get_frame_idx_from_time(neu_time, win_early[0], win_early[1])
-        neu_base = np.mean(neu_seq[:,i,l_base:r_base], axis=0)
-        neu_early = np.mean(neu_seq[:,i,l_early:r_early], axis=0)
-        pvalue = ks_2samp(neu_base, neu_early)[1]
-        responsive[i] = 1 if pvalue < p_thres else 0
-    responsive = responsive.astype('bool')
-    return responsive
-=======
-    if np.isnan(np.sum(neu_seq)):
-        return np.array([np.nan])
-    else:
-        p_thres = 0.05
-        responsive = np.zeros(neu_seq.shape[1])
-        for i in range(neu_seq.shape[1]):
-            l_base, r_base = get_frame_idx_from_time(neu_time, win_base[0], win_base[1])
-            l_early, r_early = get_frame_idx_from_time(neu_time, win_early[0], win_early[1])
-            neu_base = np.mean(neu_seq[:,i,l_base:r_base], axis=0)
-            neu_early = np.mean(neu_seq[:,i,l_early:r_early], axis=0)
-            pvalue = ks_2samp(neu_base, neu_early)[1]
-            responsive[i] = 1 if pvalue < p_thres else 0
-        responsive = responsive.astype('bool')
-        return responsive
->>>>>>> fb6c48a8
-
-
-# save significance label results.
-def save_significance(
-        ops,
-<<<<<<< HEAD
-        r_vis, r_push, r_retract, r_wait,
-        r_reward, r_punish, r_lick
-=======
-        r_vis1, r_push1, r_retract1,
-        r_vis2, r_push2, r_retract2,
-        r_wait, r_reward, r_punish, r_lick
->>>>>>> fb6c48a8
-        ):
-    f = h5py.File(
-        os.path.join(ops['save_path0'], 'significance.h5'),
-        'w')
-    grp = f.create_group('significance')
-<<<<<<< HEAD
-    grp['r_vis']     = r_vis
-    grp['r_push']    = r_push
-    grp['r_retract'] = r_retract
-    grp['r_wait']    = r_wait
-    grp['r_reward']  = r_reward
-    grp['r_punish']  = r_punish
-    grp['r_lick']    = r_lick
-=======
-    grp['r_vis1']     = r_vis1
-    grp['r_push1']    = r_push1
-    grp['r_retract1'] = r_retract1
-    grp['r_vis2']     = r_vis2
-    grp['r_push2']    = r_push2
-    grp['r_retract2'] = r_retract2
-    grp['r_wait']     = r_wait
-    grp['r_reward']   = r_reward
-    grp['r_punish']   = r_punish
-    grp['r_lick']     = r_lick
->>>>>>> fb6c48a8
-    f.close()
-    
-
-def run(ops, cate_delay):
-    print('===============================================')
-    print('============== significance test ==============')
-    print('===============================================')
-    print('Aligning neural population response')
-<<<<<<< HEAD
-    neural_trials = read_neural_trials(ops)
-    [neu_seq_vis1, neu_time_vis1, _, _, _] = get_stim_response(
-            neural_trials, 'trial_vis1', 5, 75)
-    [neu_seq_push1, neu_time_push1, _, _] = get_motor_response(
-        neural_trials, 'trial_push1', 30, 50)
-    [neu_seq_retract1, neu_time_retract1, _, _] = get_motor_response(
-        neural_trials, 'trial_retract1', 30, 50)
-    [neu_seq_wait2, neu_time_wait2, _, _] = get_motor_response(
-        neural_trials, 'trial_wait2', 30, 50)
-    [neu_seq_reward, neu_time_reward, _, _, _] = get_outcome_response(
-            neural_trials, 'trial_reward', 30, 50)
-    [neu_seq_punish, neu_time_punish, _, _, _] = get_outcome_response(
-=======
-    neural_trials = read_neural_trials(ops, cate_delay)
-    [neu_seq_vis1, neu_time_vis1, _, _, _, _] = get_stim_response(
-            neural_trials, 'trial_vis1', 5, 75)
-    [neu_seq_push1, neu_time_push1, _, _, _] = get_motor_response(
-        neural_trials, 'trial_push1', 30, 50)
-    [neu_seq_retract1, neu_time_retract1, _, _, _] = get_motor_response(
-        neural_trials, 'trial_retract1', 30, 50)
-    [neu_seq_vis2, neu_time_vis2, _, _, _, _] = get_stim_response(
-            neural_trials, 'trial_vis2', 5, 75)
-    [neu_seq_push2, neu_time_push2, _, _, _] = get_motor_response(
-        neural_trials, 'trial_push2', 30, 50)
-    [neu_seq_retract2, neu_time_retract2, _, _, _] = get_motor_response(
-        neural_trials, 'trial_retract2', 30, 50)
-    [neu_seq_wait2, neu_time_wait2, _, _, _] = get_motor_response(
-        neural_trials, 'trial_wait2', 30, 50)
-    [neu_seq_reward, neu_time_reward, _, _, _, _] = get_outcome_response(
-            neural_trials, 'trial_reward', 30, 50)
-    [neu_seq_punish, neu_time_punish, _, _, _, _] = get_outcome_response(
->>>>>>> fb6c48a8
-            neural_trials, 'trial_punish', 30, 50)
-    [neu_seq_lick, neu_time_lick, _] = get_lick_response(
-        neural_trials, 30, 50)
-    print('Running statistics test')
-<<<<<<< HEAD
-    r_vis     = test_win(neu_seq_vis1,     neu_time_vis1,     [-100,0], [50,250])
-    r_push    = test_win(neu_seq_push1,    neu_time_push1,    [-500,0], [50,250])
-    r_retract = test_win(neu_seq_retract1, neu_time_retract1, [-500,0], [50,250])
-    r_wait    = test_win(neu_seq_wait2,    neu_time_wait2,    [-500,0], [50,250])
-    r_reward  = test_win(neu_seq_reward,   neu_time_reward,   [-500,0], [50,250])
-    r_punish  = test_win(neu_seq_punish,   neu_time_punish,   [-500,0], [50,250])
-    r_lick    = test_win(neu_seq_lick,     neu_time_lick,     [-500,0], [50,250])
-    print('{}/{} ROIs responsive to vis'.format(np.sum(r_vis), len(r_vis)))
-    print('{}/{} ROIs responsive to push'.format(np.sum(r_push), len(r_push)))
-    print('{}/{} ROIs responsive to retract'.format(np.sum(r_retract), len(r_retract)))
-=======
-    r_vis1     = test_win(neu_seq_vis1,     neu_time_vis1,     [-200,0], [0,200])
-    r_push1    = test_win(neu_seq_push1,    neu_time_push1,    [-200,0], [0,200])
-    r_retract1 = test_win(neu_seq_retract1, neu_time_retract1, [-200,0], [0,200])
-    r_vis2     = test_win(neu_seq_vis2,     neu_time_vis2,     [-200,0], [0,200])
-    r_push2    = test_win(neu_seq_push2,    neu_time_push2,    [-200,0], [0,200])
-    r_retract2 = test_win(neu_seq_retract2, neu_time_retract2, [-200,0], [0,200])
-    r_wait     = test_win(neu_seq_wait2,    neu_time_wait2,    [-200,0], [0,200])
-    r_reward   = test_win(neu_seq_reward,   neu_time_reward,   [-200,0], [0,200])
-    r_punish   = test_win(neu_seq_punish,   neu_time_punish,   [-200,0], [0,200])
-    r_lick     = test_win(neu_seq_lick,     neu_time_lick,     [-200,0], [0,200])
-    print('{}/{} ROIs responsive to vis1'.format(np.sum(r_vis1), len(r_vis1)))
-    print('{}/{} ROIs responsive to push1'.format(np.sum(r_push1), len(r_push1)))
-    print('{}/{} ROIs responsive to retract1'.format(np.sum(r_retract1), len(r_retract1)))
-    print('{}/{} ROIs responsive to vis2'.format(np.sum(r_vis2), len(r_vis2)))
-    print('{}/{} ROIs responsive to push2'.format(np.sum(r_push2), len(r_push2)))
-    print('{}/{} ROIs responsive to retract2'.format(np.sum(r_retract2), len(r_retract2)))
->>>>>>> fb6c48a8
-    print('{}/{} ROIs responsive to wait'.format(np.sum(r_wait), len(r_wait)))
-    print('{}/{} ROIs responsive to reward'.format(np.sum(r_reward), len(r_reward)))
-    print('{}/{} ROIs responsive to punish'.format(np.sum(r_punish), len(r_punish)))
-    print('{}/{} ROIs responsive to lick'.format(np.sum(r_lick), len(r_lick)))
-    save_significance(
-        ops,
-<<<<<<< HEAD
-        r_vis, r_push, r_retract, r_wait,
-        r_reward, r_punish, r_lick)
-=======
-        r_vis1, r_push1, r_retract1,
-        r_vis2, r_push2, r_retract2,
-        r_wait, r_reward, r_punish, r_lick)
->>>>>>> fb6c48a8
-    
-    
-    
+#!/usr/bin/env python3
+
+import os
+import h5py
+import numpy as np
+from scipy.stats import ks_2samp
+
+from modules.Alignment import get_stim_response
+from modules.Alignment import get_outcome_response
+from modules.Alignment import get_motor_response
+from modules.Alignment import get_lick_response
+from modules.ReadResults import read_neural_trials
+
+
+# compute indice with givn time window for df/f.
+def get_frame_idx_from_time(timestamps, l_time, r_time):
+    l_idx = np.argmin(np.abs(timestamps-l_time))
+    r_idx = np.argmin(np.abs(timestamps-r_time))
+    return l_idx, r_idx
+
+
+# label ROIs responsiveness comparing baseline and early window.
+def test_win(neu_seq, neu_time, win_base, win_early):
+
+#     p_thres = 0.05
+#     responsive = np.zeros(neu_seq.shape[1])
+#     for i in range(neu_seq.shape[1]):
+#         l_base, r_base = get_frame_idx_from_time(neu_time, win_base[0], win_base[1])
+#         l_early, r_early = get_frame_idx_from_time(neu_time, win_early[0], win_early[1])
+#         neu_base = np.mean(neu_seq[:,i,l_base:r_base], axis=0)
+#         neu_early = np.mean(neu_seq[:,i,l_early:r_early], axis=0)
+#         pvalue = ks_2samp(neu_base, neu_early)[1]
+#         responsive[i] = 1 if pvalue < p_thres else 0
+#     responsive = responsive.astype('bool')
+#     return responsive
+
+    if np.isnan(np.sum(neu_seq)):
+        return np.array([np.nan])
+    else:
+        p_thres = 0.05
+        responsive = np.zeros(neu_seq.shape[1])
+        for i in range(neu_seq.shape[1]):
+            l_base, r_base = get_frame_idx_from_time(neu_time, win_base[0], win_base[1])
+            l_early, r_early = get_frame_idx_from_time(neu_time, win_early[0], win_early[1])
+            neu_base = np.mean(neu_seq[:,i,l_base:r_base], axis=0)
+            neu_early = np.mean(neu_seq[:,i,l_early:r_early], axis=0)
+            pvalue = ks_2samp(neu_base, neu_early)[1]
+            responsive[i] = 1 if pvalue < p_thres else 0
+        responsive = responsive.astype('bool')
+        return responsive
+
+
+
+# save significance label results.
+def save_significance(
+        ops,
+
+#         r_vis, r_push, r_retract, r_wait,
+#         r_reward, r_punish, r_lick
+
+        r_vis1, r_push1, r_retract1,
+        r_vis2, r_push2, r_retract2,
+        r_wait, r_reward, r_punish, r_lick
+
+        ):
+    f = h5py.File(
+        os.path.join(ops['save_path0'], 'significance.h5'),
+        'w')
+    grp = f.create_group('significance')
+
+#     grp['r_vis']     = r_vis
+#     grp['r_push']    = r_push
+#     grp['r_retract'] = r_retract
+#     grp['r_wait']    = r_wait
+#     grp['r_reward']  = r_reward
+#     grp['r_punish']  = r_punish
+#     grp['r_lick']    = r_lick
+
+    grp['r_vis1']     = r_vis1
+    grp['r_push1']    = r_push1
+    grp['r_retract1'] = r_retract1
+    grp['r_vis2']     = r_vis2
+    grp['r_push2']    = r_push2
+    grp['r_retract2'] = r_retract2
+    grp['r_wait']     = r_wait
+    grp['r_reward']   = r_reward
+    grp['r_punish']   = r_punish
+    grp['r_lick']     = r_lick
+
+    f.close()
+    
+
+def run(ops, cate_delay):
+    print('===============================================')
+    print('============== significance test ==============')
+    print('===============================================')
+    print('Aligning neural population response')
+
+#     neural_trials = read_neural_trials(ops)
+#     [neu_seq_vis1, neu_time_vis1, _, _, _] = get_stim_response(
+#             neural_trials, 'trial_vis1', 5, 75)
+#     [neu_seq_push1, neu_time_push1, _, _] = get_motor_response(
+#         neural_trials, 'trial_push1', 30, 50)
+#     [neu_seq_retract1, neu_time_retract1, _, _] = get_motor_response(
+#         neural_trials, 'trial_retract1', 30, 50)
+#     [neu_seq_wait2, neu_time_wait2, _, _] = get_motor_response(
+#         neural_trials, 'trial_wait2', 30, 50)
+#     [neu_seq_reward, neu_time_reward, _, _, _] = get_outcome_response(
+#             neural_trials, 'trial_reward', 30, 50)
+#     [neu_seq_punish, neu_time_punish, _, _, _] = get_outcome_response(
+
+    neural_trials = read_neural_trials(ops, cate_delay)
+    [neu_seq_vis1, neu_time_vis1, _, _, _, _] = get_stim_response(
+            neural_trials, 'trial_vis1', 5, 75)
+    [neu_seq_push1, neu_time_push1, _, _, _] = get_motor_response(
+        neural_trials, 'trial_push1', 30, 50)
+    [neu_seq_retract1, neu_time_retract1, _, _, _] = get_motor_response(
+        neural_trials, 'trial_retract1', 30, 50)
+    [neu_seq_vis2, neu_time_vis2, _, _, _, _] = get_stim_response(
+            neural_trials, 'trial_vis2', 5, 75)
+    [neu_seq_push2, neu_time_push2, _, _, _] = get_motor_response(
+        neural_trials, 'trial_push2', 30, 50)
+    [neu_seq_retract2, neu_time_retract2, _, _, _] = get_motor_response(
+        neural_trials, 'trial_retract2', 30, 50)
+    [neu_seq_wait2, neu_time_wait2, _, _, _] = get_motor_response(
+        neural_trials, 'trial_wait2', 30, 50)
+    [neu_seq_reward, neu_time_reward, _, _, _, _] = get_outcome_response(
+            neural_trials, 'trial_reward', 30, 50)
+    [neu_seq_punish, neu_time_punish, _, _, _, _] = get_outcome_response(
+            neural_trials, 'trial_punish', 30, 50)
+    [neu_seq_lick, neu_time_lick, _] = get_lick_response(
+        neural_trials, 30, 50)
+    print('Running statistics test')
+
+#     r_vis     = test_win(neu_seq_vis1,     neu_time_vis1,     [-100,0], [50,250])
+#     r_push    = test_win(neu_seq_push1,    neu_time_push1,    [-500,0], [50,250])
+#     r_retract = test_win(neu_seq_retract1, neu_time_retract1, [-500,0], [50,250])
+#     r_wait    = test_win(neu_seq_wait2,    neu_time_wait2,    [-500,0], [50,250])
+#     r_reward  = test_win(neu_seq_reward,   neu_time_reward,   [-500,0], [50,250])
+#     r_punish  = test_win(neu_seq_punish,   neu_time_punish,   [-500,0], [50,250])
+#     r_lick    = test_win(neu_seq_lick,     neu_time_lick,     [-500,0], [50,250])
+#     print('{}/{} ROIs responsive to vis'.format(np.sum(r_vis), len(r_vis)))
+#     print('{}/{} ROIs responsive to push'.format(np.sum(r_push), len(r_push)))
+#     print('{}/{} ROIs responsive to retract'.format(np.sum(r_retract), len(r_retract)))
+
+    r_vis1     = test_win(neu_seq_vis1,     neu_time_vis1,     [-200,0], [0,200])
+    r_push1    = test_win(neu_seq_push1,    neu_time_push1,    [-200,0], [0,200])
+    r_retract1 = test_win(neu_seq_retract1, neu_time_retract1, [-200,0], [0,200])
+    r_vis2     = test_win(neu_seq_vis2,     neu_time_vis2,     [-200,0], [0,200])
+    r_push2    = test_win(neu_seq_push2,    neu_time_push2,    [-200,0], [0,200])
+    r_retract2 = test_win(neu_seq_retract2, neu_time_retract2, [-200,0], [0,200])
+    r_wait     = test_win(neu_seq_wait2,    neu_time_wait2,    [-200,0], [0,200])
+    r_reward   = test_win(neu_seq_reward,   neu_time_reward,   [-200,0], [0,200])
+    r_punish   = test_win(neu_seq_punish,   neu_time_punish,   [-200,0], [0,200])
+    r_lick     = test_win(neu_seq_lick,     neu_time_lick,     [-200,0], [0,200])
+    print('{}/{} ROIs responsive to vis1'.format(np.sum(r_vis1), len(r_vis1)))
+    print('{}/{} ROIs responsive to push1'.format(np.sum(r_push1), len(r_push1)))
+    print('{}/{} ROIs responsive to retract1'.format(np.sum(r_retract1), len(r_retract1)))
+    print('{}/{} ROIs responsive to vis2'.format(np.sum(r_vis2), len(r_vis2)))
+    print('{}/{} ROIs responsive to push2'.format(np.sum(r_push2), len(r_push2)))
+    print('{}/{} ROIs responsive to retract2'.format(np.sum(r_retract2), len(r_retract2)))
+
+    print('{}/{} ROIs responsive to wait'.format(np.sum(r_wait), len(r_wait)))
+    print('{}/{} ROIs responsive to reward'.format(np.sum(r_reward), len(r_reward)))
+    print('{}/{} ROIs responsive to punish'.format(np.sum(r_punish), len(r_punish)))
+    print('{}/{} ROIs responsive to lick'.format(np.sum(r_lick), len(r_lick)))
+    
+    save_significance(
+        # r_vis, r_push, r_retract, r_wait,
+        # r_reward, r_punish, r_lick)
+        ops,
+        r_vis1, r_push1, r_retract1,
+        r_vis2, r_push2, r_retract2,
+        r_wait, r_reward, r_punish, r_lick)
+
+    
+    
+    
     