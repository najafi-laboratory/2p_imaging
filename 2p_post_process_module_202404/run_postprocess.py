--- conflicted
+++ resolved
@@ -1,107 +1,97 @@
-#!/usr/bin/env python3
-
-import os
-import argparse
-import numpy as np
-
-from modules import QualControlDataIO
-from modules import LabelExcInh
-from modules import DffTraces
-COMMANDLINE_MODE = False
-
-
-# parse arg input to number list.
-
-def get_qc_args(args):
-    range_skew = args.range_skew.split(',')
-    range_skew = np.array(range_skew, dtype='float32')
-    max_connect = np.array(args.max_connect, dtype='float32')
-    max_aspect = np.array(args.max_aspect, dtype='float32')
-    range_compact = args.range_compact.split(',')
-    range_compact = np.array(range_compact, dtype='float32')
-    range_footprint = args.range_footprint.split(',')
-    range_footprint = np.array(range_footprint, dtype='float32')
-    return [range_skew,
-            max_connect,
-            max_aspect,
-            range_compact,
-            range_footprint]
-
-
-# read saved ops.npy given a folder in ./results.
-
-def read_ops(session_data_path):
-    print('Processing {}'.format(session_data_path))
-    ops = np.load(
-        os.path.join(session_data_path, 'suite2p', 'plane0', 'ops.npy'),
-        allow_pickle=True).item()
-    ops['save_path0'] = os.path.join(session_data_path)
-    return ops
-
-
-if __name__ == "__main__":
-
-    if COMMANDLINE_MODE:
-        parser = argparse.ArgumentParser(
-            description='Do not forget the everlasting love from Yicong!')
-        parser.add_argument('--session_data_path', required=True,
-                            type=str, help='The name of folder to save suite2p results.')
-        parser.add_argument('--range_skew',        required=True,
-                            type=str, help='The range of skew for quality control.')
-        parser.add_argument('--max_connect',       required=True, type=str,
-                            help='The maximum number of connectivity for quality control.')
-        parser.add_argument('--range_footprint',   required=True,
-                            type=str, help='The range of footprint for quality control')
-        parser.add_argument('--max_aspect',        required=True, type=str,
-                            help='The maximum value of aspect ratio for quality control.')
-        parser.add_argument('--range_compact',     required=True,
-                            type=str, help='The range of compact for quality control.')
-        parser.add_argument('--diameter',          required=True, type=str,
-                            help='The diameter for cellpose on anatomical channel.')
-        args = parser.parse_args()
-        [range_skew,
-         max_connect,
-         max_aspect,
-         range_compact,
-         range_footprint] = get_qc_args(args)
-        ops = read_ops(args.session_data_path)
-    else:
-<<<<<<< HEAD
-        session_data_path = '/Users/aryanahri/desktop/FN16_P_20240626_js_t'
-        ops = read_ops(session_data_path)
-        range_skew = [-5, 5]
-        max_connect = 1
-        max_aspect = 5
-        range_footprint = [1, 2]
-        range_compact = [0, 1.1]
-=======
-        session_data_path = 'C:/Users/yhuang887/Projects/temporal_sequence_202405/short_long_omission/results/FN14_P_20240712_seq1423_DCNOPTO_t'
-        ops = read_ops(session_data_path)
-        '''
-        range_skew = [1,2]
-        max_connect = 5
-        max_aspect = 55
-        range_footprint = [1,2]
-        range_compact = [1.2,5]
-        diameter = 6
-        '''
-        range_skew = [0.5,5]
-        max_connect = 1
-        max_aspect = 1.2
-        range_footprint = [1,2]
-        range_compact = [0,1.04]
->>>>>>> fb6c48a8
-        diameter = 6
-    '''
-    QualControlDataIO.run(
-        ops, range_skew, max_connect, max_aspect, range_compact, range_footprint,
-        run_qc=False)
-    '''
-
-    QualControlDataIO.run(
-        ops,
-        range_skew, max_connect, max_aspect, range_compact, range_footprint, stat_file_names=['stat'])
-
-    LabelExcInh.run(ops, diameter)
-
-    DffTraces.run(ops, correct_pmt=True)
+#!/usr/bin/env python3
+
+import os
+import argparse
+import numpy as np
+
+from modules import QualControlDataIO
+from modules import LabelExcInh
+from modules import DffTraces
+COMMANDLINE_MODE = False
+
+
+# parse arg input to number list.
+
+def get_qc_args(args):
+    range_skew = args.range_skew.split(',')
+    range_skew = np.array(range_skew, dtype='float32')
+    max_connect = np.array(args.max_connect, dtype='float32')
+    max_aspect = np.array(args.max_aspect, dtype='float32')
+    range_compact = args.range_compact.split(',')
+    range_compact = np.array(range_compact, dtype='float32')
+    range_footprint = args.range_footprint.split(',')
+    range_footprint = np.array(range_footprint, dtype='float32')
+    return [range_skew,
+            max_connect,
+            max_aspect,
+            range_compact,
+            range_footprint]
+
+
+# read saved ops.npy given a folder in ./results.
+
+def read_ops(session_data_path):
+    print('Processing {}'.format(session_data_path))
+    ops = np.load(
+        os.path.join(session_data_path, 'suite2p', 'plane0', 'ops.npy'),
+        allow_pickle=True).item()
+    ops['save_path0'] = os.path.join(session_data_path)
+    return ops
+
+
+if __name__ == "__main__":
+
+    if COMMANDLINE_MODE:
+        parser = argparse.ArgumentParser(
+            description='Do not forget the everlasting love from Yicong!')
+        parser.add_argument('--session_data_path', required=True,
+                            type=str, help='The name of folder to save suite2p results.')
+        parser.add_argument('--range_skew',        required=True,
+                            type=str, help='The range of skew for quality control.')
+        parser.add_argument('--max_connect',       required=True, type=str,
+                            help='The maximum number of connectivity for quality control.')
+        parser.add_argument('--range_footprint',   required=True,
+                            type=str, help='The range of footprint for quality control')
+        parser.add_argument('--max_aspect',        required=True, type=str,
+                            help='The maximum value of aspect ratio for quality control.')
+        parser.add_argument('--range_compact',     required=True,
+                            type=str, help='The range of compact for quality control.')
+        parser.add_argument('--diameter',          required=True, type=str,
+                            help='The diameter for cellpose on anatomical channel.')
+        args = parser.parse_args()
+        [range_skew,
+         max_connect,
+         max_aspect,
+         range_compact,
+         range_footprint] = get_qc_args(args)
+        ops = read_ops(args.session_data_path)
+    else:
+        session_data_path = 'C:/Users/yhuang887/Projects/temporal_sequence_202405/short_long_omission/results/FN14_P_20240712_seq1423_DCNOPTO_t'
+        ops = read_ops(session_data_path)
+        '''
+        range_skew = [1,2]
+        max_connect = 5
+        max_aspect = 55
+        range_footprint = [1,2]
+        range_compact = [1.2,5]
+        diameter = 6
+        '''
+        range_skew = [0.5,5]
+        max_connect = 1
+        max_aspect = 1.2
+        range_footprint = [1,2]
+        range_compact = [0,1.04]
+        diameter = 6
+    '''
+    QualControlDataIO.run(
+        ops, range_skew, max_connect, max_aspect, range_compact, range_footprint,
+        run_qc=False)
+    '''
+
+    QualControlDataIO.run(
+        ops,
+        range_skew, max_connect, max_aspect, range_compact, range_footprint, stat_file_names=['stat'])
+
+    LabelExcInh.run(ops, diameter)
+
+    DffTraces.run(ops, correct_pmt=True)